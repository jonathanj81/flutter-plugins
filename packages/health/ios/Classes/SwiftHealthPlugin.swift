import Flutter
import HealthKit
import UIKit

public class SwiftHealthPlugin: NSObject, FlutterPlugin {
<<<<<<< HEAD
    
    let healthStore = HKHealthStore()
    var healthDataTypes = [HKSampleType]()
    var heartRateEventTypes = Set<HKSampleType>()
    var headacheType = Set<HKSampleType>()
    var allDataTypes = Set<HKSampleType>()
    var dataTypesDict: [String: HKSampleType] = [:]
    var unitDict: [String: HKUnit] = [:]
    var workoutActivityTypeMap: [String: HKWorkoutActivityType] = [:]
    
    // Health Data Type Keys
    let ACTIVE_ENERGY_BURNED = "ACTIVE_ENERGY_BURNED"
    let AUDIOGRAM = "AUDIOGRAM"
    let BASAL_ENERGY_BURNED = "BASAL_ENERGY_BURNED"
    let BLOOD_GLUCOSE = "BLOOD_GLUCOSE"
    let BLOOD_OXYGEN = "BLOOD_OXYGEN"
    let BLOOD_PRESSURE_DIASTOLIC = "BLOOD_PRESSURE_DIASTOLIC"
    let BLOOD_PRESSURE_SYSTOLIC = "BLOOD_PRESSURE_SYSTOLIC"
    let BODY_FAT_PERCENTAGE = "BODY_FAT_PERCENTAGE"
    let BODY_MASS_INDEX = "BODY_MASS_INDEX"
    let BODY_TEMPERATURE = "BODY_TEMPERATURE"
    let DIETARY_CARBS_CONSUMED = "DIETARY_CARBS_CONSUMED"
    let DIETARY_ENERGY_CONSUMED = "DIETARY_ENERGY_CONSUMED"
    let DIETARY_FATS_CONSUMED = "DIETARY_FATS_CONSUMED"
    let DIETARY_PROTEIN_CONSUMED = "DIETARY_PROTEIN_CONSUMED"
    let ELECTRODERMAL_ACTIVITY = "ELECTRODERMAL_ACTIVITY"
    let FORCED_EXPIRATORY_VOLUME = "FORCED_EXPIRATORY_VOLUME"
    let HEART_RATE = "HEART_RATE"
    let HEART_RATE_VARIABILITY_SDNN = "HEART_RATE_VARIABILITY_SDNN"
    let HEIGHT = "HEIGHT"
    let HIGH_HEART_RATE_EVENT = "HIGH_HEART_RATE_EVENT"
    let IRREGULAR_HEART_RATE_EVENT = "IRREGULAR_HEART_RATE_EVENT"
    let LOW_HEART_RATE_EVENT = "LOW_HEART_RATE_EVENT"
    let RESTING_HEART_RATE = "RESTING_HEART_RATE"
    let STEPS = "STEPS"
    let WAIST_CIRCUMFERENCE = "WAIST_CIRCUMFERENCE"
    let WALKING_HEART_RATE = "WALKING_HEART_RATE"
    let WEIGHT = "WEIGHT"
    let DISTANCE_WALKING_RUNNING = "DISTANCE_WALKING_RUNNING"
    let FLIGHTS_CLIMBED = "FLIGHTS_CLIMBED"
    let WATER = "WATER"
    let MINDFULNESS = "MINDFULNESS"
    let SLEEP_IN_BED = "SLEEP_IN_BED"
    let SLEEP_ASLEEP = "SLEEP_ASLEEP"
    let SLEEP_AWAKE = "SLEEP_AWAKE"
    let EXERCISE_TIME = "EXERCISE_TIME"
    let WORKOUT = "WORKOUT"
    let HEADACHE_UNSPECIFIED = "HEADACHE_UNSPECIFIED"
    let HEADACHE_NOT_PRESENT = "HEADACHE_NOT_PRESENT"
    let HEADACHE_MILD = "HEADACHE_MILD"
    let HEADACHE_MODERATE = "HEADACHE_MODERATE"
    let HEADACHE_SEVERE = "HEADACHE_SEVERE"
    let ELECTROCARDIOGRAM = "ELECTROCARDIOGRAM"
    let NUTRITION = "NUTRITION"
    
    // Health Unit types
    // MOLE_UNIT_WITH_MOLAR_MASS, // requires molar mass input - not supported yet
    // MOLE_UNIT_WITH_PREFIX_MOLAR_MASS, // requires molar mass & prefix input - not supported yet
    let GRAM = "GRAM"
    let KILOGRAM = "KILOGRAM"
    let OUNCE = "OUNCE"
    let POUND = "POUND"
    let STONE = "STONE"
    let METER = "METER"
    let INCH = "INCH"
    let FOOT = "FOOT"
    let YARD = "YARD"
    let MILE = "MILE"
    let LITER = "LITER"
    let MILLILITER = "MILLILITER"
    let FLUID_OUNCE_US = "FLUID_OUNCE_US"
    let FLUID_OUNCE_IMPERIAL = "FLUID_OUNCE_IMPERIAL"
    let CUP_US = "CUP_US"
    let CUP_IMPERIAL = "CUP_IMPERIAL"
    let PINT_US = "PINT_US"
    let PINT_IMPERIAL = "PINT_IMPERIAL"
    let PASCAL = "PASCAL"
    let MILLIMETER_OF_MERCURY = "MILLIMETER_OF_MERCURY"
    let INCHES_OF_MERCURY = "INCHES_OF_MERCURY"
    let CENTIMETER_OF_WATER = "CENTIMETER_OF_WATER"
    let ATMOSPHERE = "ATMOSPHERE"
    let DECIBEL_A_WEIGHTED_SOUND_PRESSURE_LEVEL = "DECIBEL_A_WEIGHTED_SOUND_PRESSURE_LEVEL"
    let SECOND = "SECOND"
    let MILLISECOND = "MILLISECOND"
    let MINUTE = "MINUTE"
    let HOUR = "HOUR"
    let DAY = "DAY"
    let JOULE = "JOULE"
    let KILOCALORIE = "KILOCALORIE"
    let LARGE_CALORIE = "LARGE_CALORIE"
    let SMALL_CALORIE = "SMALL_CALORIE"
    let DEGREE_CELSIUS = "DEGREE_CELSIUS"
    let DEGREE_FAHRENHEIT = "DEGREE_FAHRENHEIT"
    let KELVIN = "KELVIN"
    let DECIBEL_HEARING_LEVEL = "DECIBEL_HEARING_LEVEL"
    let HERTZ = "HERTZ"
    let SIEMEN = "SIEMEN"
    let VOLT = "VOLT"
    let INTERNATIONAL_UNIT = "INTERNATIONAL_UNIT"
    let COUNT = "COUNT"
    let PERCENT = "PERCENT"
    let BEATS_PER_MINUTE = "BEATS_PER_MINUTE"
    let MILLIGRAM_PER_DECILITER = "MILLIGRAM_PER_DECILITER"
    let UNKNOWN_UNIT = "UNKNOWN_UNIT"
    let NO_UNIT = "NO_UNIT"
    
    struct PluginError: Error {
        let message: String
    }
    
    public static func register(with registrar: FlutterPluginRegistrar) {
        let channel = FlutterMethodChannel(name: "flutter_health", binaryMessenger: registrar.messenger())
        let instance = SwiftHealthPlugin()
        registrar.addMethodCallDelegate(instance, channel: channel)
    }
    
    public func handle(_ call: FlutterMethodCall, result: @escaping FlutterResult) {
        // Set up all data types
        initializeTypes()
        
        /// Handle checkIfHealthDataAvailable
        if (call.method.elementsEqual("checkIfHealthDataAvailable")){
            checkIfHealthDataAvailable(call: call, result: result)
        }
        /// Handle requestAuthorization
        else if (call.method.elementsEqual("requestAuthorization")){
            try! requestAuthorization(call: call, result: result)
        }
        
        /// Handle getData
        else if (call.method.elementsEqual("getData")){
            getData(call: call, result: result)
        }
        
        /// Handle getTotalStepsInInterval
        else if (call.method.elementsEqual("getTotalStepsInInterval")){
            getTotalStepsInInterval(call: call, result: result)
        }
        
        /// Handle writeData
        else if (call.method.elementsEqual("writeData")){
            try! writeData(call: call, result: result)
        }
        
        /// Handle writeAudiogram
        else if (call.method.elementsEqual("writeAudiogram")){
            try! writeAudiogram(call: call, result: result)
        }
        
        /// Handle writeBloodPressure
        else if (call.method.elementsEqual("writeBloodPressure")){
            try! writeBloodPressure(call: call, result: result)
        }
        
        /// Handle writeMeal
        else if (call.method.elementsEqual("writeMeal")){
            try! writeMeal(call: call, result: result)
        }
        
        /// Handle writeWorkoutData
        else if (call.method.elementsEqual("writeWorkoutData")){
            try! writeWorkoutData(call: call, result: result)
        }
        
        /// Handle hasPermission
        else if (call.method.elementsEqual("hasPermissions")){
            try! hasPermissions(call: call, result: result)
        }
        
        /// Handle delete data
        else if (call.method.elementsEqual("delete")){
            try! delete(call: call, result: result)
        }
        
    }
    
    func checkIfHealthDataAvailable(call: FlutterMethodCall, result: @escaping FlutterResult) {
        result(HKHealthStore.isHealthDataAvailable())
    }
    
    func hasPermissions(call: FlutterMethodCall, result: @escaping FlutterResult) throws {
        let arguments = call.arguments as? NSDictionary
        guard var types = arguments?["types"] as? Array<String>,
              var permissions = arguments?["permissions"] as? Array<Int>,
              types.count == permissions.count
        else {
            throw PluginError(message: "Invalid Arguments!")
        }
        
        if let nutritionIndex = types.firstIndex(of: NUTRITION) {
            types.remove(at: nutritionIndex)
            let nutritionPermission = permissions[nutritionIndex]
            permissions.remove(at: nutritionIndex)
            
            types.append(DIETARY_ENERGY_CONSUMED)
            permissions.append(nutritionPermission)
            types.append(DIETARY_CARBS_CONSUMED)
            permissions.append(nutritionPermission)
            types.append(DIETARY_PROTEIN_CONSUMED)
            permissions.append(nutritionPermission)
            types.append(DIETARY_FATS_CONSUMED)
            permissions.append(nutritionPermission)
        }
        
        for (index, type) in types.enumerated() {
            let sampleType = dataTypeLookUp(key: type)
            let success = hasPermission(type: sampleType, access: permissions[index])
            if (success == nil || success == false) {
                result(success)
                return
            }
        }
        
        result(true)
    }
    
    
    func hasPermission(type: HKSampleType, access: Int) -> Bool? {
        
        if #available(iOS 13.0, *) {
            let status = healthStore.authorizationStatus(for: type)
            switch access {
            case 0: // READ
                return nil
            case 1: // WRITE
                return  (status == HKAuthorizationStatus.sharingAuthorized)
            default: // READ_WRITE
                return nil
            }
        }
        else {
            return nil
        }
    }
    
    func requestAuthorization(call: FlutterMethodCall, result: @escaping FlutterResult) throws {
        guard let arguments = call.arguments as? NSDictionary,
              let types = arguments["types"] as? Array<String>,
              let permissions = arguments["permissions"] as? Array<Int>,
              permissions.count == types.count
        else {
            throw PluginError(message: "Invalid Arguments!")
        }
        
        
        var typesToRead = Set<HKSampleType>()
        var typesToWrite = Set<HKSampleType>()
        for (index, key) in types.enumerated() {
            if (key == NUTRITION) {
                let caloriesType = dataTypeLookUp(key: DIETARY_ENERGY_CONSUMED)
                let carbsType = dataTypeLookUp(key: DIETARY_CARBS_CONSUMED)
                let proteinType = dataTypeLookUp(key: DIETARY_PROTEIN_CONSUMED)
                let fatType = dataTypeLookUp(key: DIETARY_FATS_CONSUMED)
                
                typesToWrite.insert(caloriesType);
                typesToWrite.insert(carbsType);
                typesToWrite.insert(proteinType);
                typesToWrite.insert(fatType);
            } else {
                let dataType = dataTypeLookUp(key: key)
                let access = permissions[index]
                switch access {
                case 0:
                    typesToRead.insert(dataType)
                case 1:
                    typesToWrite.insert(dataType)
                default:
                    typesToRead.insert(dataType)
                    typesToWrite.insert(dataType)
                }
            }
        }
        
        if #available(iOS 13.0, *) {
            healthStore.requestAuthorization(toShare: typesToWrite, read: typesToRead) { (success, error) in
                DispatchQueue.main.async {
                    result(success)
                }
            }
        }
        else {
            result(false)// Handle the error here.
        }
    }
    
    func writeData(call: FlutterMethodCall, result: @escaping FlutterResult) throws {
        guard let arguments = call.arguments as? NSDictionary,
              let value = (arguments["value"] as? Double),
              let type = (arguments["dataTypeKey"] as? String),
              let unit = (arguments["dataUnitKey"] as? String),
              let startTime = (arguments["startTime"] as? NSNumber),
              let endTime = (arguments["endTime"] as? NSNumber)
        else {
            throw PluginError(message: "Invalid Arguments")
        }
        
        let dateFrom = Date(timeIntervalSince1970: startTime.doubleValue / 1000)
        let dateTo = Date(timeIntervalSince1970: endTime.doubleValue / 1000)
        
        let sample: HKObject
        
        if (unitLookUp(key: type) == HKUnit.init(from: "")) {
            sample = HKCategorySample(type: dataTypeLookUp(key: type) as! HKCategoryType, value: Int(value), start: dateFrom, end: dateTo)
        } else {
            let quantity = HKQuantity(unit: unitDict[unit]!, doubleValue: value)
            
            sample = HKQuantitySample(type: dataTypeLookUp(key: type) as! HKQuantityType, quantity: quantity, start: dateFrom, end: dateTo)
        }
        
        HKHealthStore().save(sample, withCompletion: { (success, error) in
            if let err = error {
                print("Error Saving \(type) Sample: \(err.localizedDescription)")
            }
            DispatchQueue.main.async {
                result(success)
            }
        })
    }
    
    func writeAudiogram(call: FlutterMethodCall, result: @escaping FlutterResult) throws {
        guard let arguments = call.arguments as? NSDictionary,
              let frequencies = (arguments["frequencies"] as? Array<Double>),
              let leftEarSensitivities = (arguments["leftEarSensitivities"] as? Array<Double>),
              let rightEarSensitivities = (arguments["rightEarSensitivities"] as? Array<Double>),
              let startTime = (arguments["startTime"] as? NSNumber),
              let endTime = (arguments["endTime"] as? NSNumber)
        else {
            throw PluginError(message: "Invalid Arguments")
        }
        
        let dateFrom = Date(timeIntervalSince1970: startTime.doubleValue / 1000)
        let dateTo = Date(timeIntervalSince1970: endTime.doubleValue / 1000)
        
        var sensitivityPoints = [HKAudiogramSensitivityPoint]()
        
        for index in 0...frequencies.count-1 {
            let frequency = HKQuantity(unit: HKUnit.hertz(), doubleValue: frequencies[index])
            let dbUnit = HKUnit.decibelHearingLevel()
            let left = HKQuantity(unit: dbUnit, doubleValue: leftEarSensitivities[index])
            let right = HKQuantity(unit: dbUnit, doubleValue: rightEarSensitivities[index])
            let sensitivityPoint = try HKAudiogramSensitivityPoint(frequency: frequency,  leftEarSensitivity: left, rightEarSensitivity: right)
            sensitivityPoints.append(sensitivityPoint)
        }
        
        let audiogram: HKAudiogramSample;
        let metadataReceived = (arguments["metadata"] as? [String: Any]?)
        
        if((metadataReceived) != nil) {
            guard let deviceName = metadataReceived?!["HKDeviceName"] as? String else { return }
            guard let externalUUID = metadataReceived?!["HKExternalUUID"] as? String else { return }
            
            audiogram = HKAudiogramSample(sensitivityPoints:sensitivityPoints, start: dateFrom, end: dateTo, metadata: [HKMetadataKeyDeviceName: deviceName, HKMetadataKeyExternalUUID: externalUUID])
            
        } else {
            audiogram = HKAudiogramSample(sensitivityPoints:sensitivityPoints, start: dateFrom, end: dateTo, metadata: nil)
        }
        
        HKHealthStore().save(audiogram, withCompletion: { (success, error) in
            if let err = error {
                print("Error Saving Audiogram. Sample: \(err.localizedDescription)")
            }
            DispatchQueue.main.async {
                result(success)
            }
        })
    }

    func writeBloodPressure(call: FlutterMethodCall, result: @escaping FlutterResult) throws {
        guard let arguments = call.arguments as? NSDictionary,
            let systolic = (arguments["systolic"] as? Double),
            let diastolic = (arguments["diastolic"] as? Double),
            let startTime = (arguments["startTime"] as? NSNumber),
            let endTime = (arguments["endTime"] as? NSNumber)
        else {
            throw PluginError(message: "Invalid Arguments")
        }
        let dateFrom = Date(timeIntervalSince1970: startTime.doubleValue / 1000)
        let dateTo = Date(timeIntervalSince1970: endTime.doubleValue / 1000)

        let systolic_sample = HKQuantitySample(type: HKSampleType.quantityType(forIdentifier: .bloodPressureSystolic)!, quantity: HKQuantity(unit: HKUnit.millimeterOfMercury(), doubleValue: systolic), start: dateFrom, end: dateTo)
        let diastolic_sample = HKQuantitySample(type: HKSampleType.quantityType(forIdentifier: .bloodPressureDiastolic)!, quantity: HKQuantity(unit: HKUnit.millimeterOfMercury(), doubleValue: diastolic), start: dateFrom, end: dateTo)
        
        HKHealthStore().save([systolic_sample, diastolic_sample], withCompletion: { (success, error) in
            if let err = error {
                print("Error Saving Blood Pressure Sample: \(err.localizedDescription)")
            }
            DispatchQueue.main.async {
                result(success)
            }
        })
    }
    
    func writeMeal(call: FlutterMethodCall, result: @escaping FlutterResult) throws {
        guard let arguments = call.arguments as? NSDictionary,
            let startTime = (arguments["startTime"] as? NSNumber),
            let endTime = (arguments["endTime"] as? NSNumber),
            let calories = (arguments["caloriesConsumed"] as? Double),
            let carbs = (arguments["carbohydrates"] as? Double?) ?? 0,
            let protein = (arguments["protein"] as? Double?) ?? 0,
            let fat = (arguments["fatTotal"] as? Double?) ?? 0,
            let name = (arguments["name"] as? String?)
        else {
            throw PluginError(message: "Invalid Arguments")
        }
        let dateFrom = Date(timeIntervalSince1970: startTime.doubleValue / 1000)
        let dateTo = Date(timeIntervalSince1970: endTime.doubleValue / 1000)
        
        let hour = Calendar.current.component(.hour, from: dateFrom)
        var mealType = "Snacks"
        
        if(hour > 5 && hour < 11) {
            mealType = "Breakfast"
        } else if(hour > 12 && hour < 15) {
            mealType = "Lunch"
        } else if(hour > 18 && hour < 22) {
            mealType = "Dinner"
        }
        
        var metadata = ["HKFoodMeal": "\(mealType)"]
        
        if(name != nil) {
            metadata[HKMetadataKeyFoodType] = "\(name!)"
        }
        
        var nutrition = Set<HKSample>()

        let caloriesSample = HKQuantitySample(type: HKSampleType.quantityType(forIdentifier: .dietaryEnergyConsumed)!, quantity: HKQuantity(unit: HKUnit.kilocalorie(), doubleValue: calories), start: dateFrom, end: dateTo, metadata: metadata)
        nutrition.insert(caloriesSample)
        
        if(carbs > 0) {
            let carbsSample = HKQuantitySample(type: HKSampleType.quantityType(forIdentifier: .dietaryCarbohydrates)!, quantity: HKQuantity(unit: HKUnit.gram(), doubleValue: carbs), start: dateFrom, end: dateTo, metadata: metadata)
            nutrition.insert(carbsSample)
        }
        
        if(protein > 0) {
            let proteinSample = HKQuantitySample(type: HKSampleType.quantityType(forIdentifier: .dietaryProtein)!, quantity: HKQuantity(unit: HKUnit.gram(), doubleValue: protein), start: dateFrom, end: dateTo, metadata: metadata)
            nutrition.insert(proteinSample)
        }
        
        if(fat > 0) {
            let fatSample = HKQuantitySample(type: HKSampleType.quantityType(forIdentifier: .dietaryFatTotal)!, quantity: HKQuantity(unit: HKUnit.gram(), doubleValue: fat), start: dateFrom, end: dateTo, metadata: metadata)
            nutrition.insert(fatSample)
        }
        
        if #available(iOS 15.0, *){
            let meal = HKCorrelation.init(type: HKCorrelationType.init(HKCorrelationTypeIdentifier.food), start: dateFrom, end: dateTo, objects: nutrition, metadata: metadata)
            
            HKHealthStore().save(meal, withCompletion: { (success, error) in
                if let err = error {
                    print("Error Saving Meal Sample: \(err.localizedDescription)")
                }
                DispatchQueue.main.async {
                    result(success)
                }
            })
        } else {
            result(false)
        }
    }

    
    func writeWorkoutData(call: FlutterMethodCall, result: @escaping FlutterResult) throws {
        guard let arguments = call.arguments as? NSDictionary,
              let activityType = (arguments["activityType"] as? String),
              let startTime = (arguments["startTime"] as? NSNumber),
              let endTime = (arguments["endTime"] as? NSNumber),
              let ac = workoutActivityTypeMap[activityType]
        else {
            throw PluginError(message: "Invalid Arguments - activityType, startTime or endTime invalid")
        }
        
        var totalEnergyBurned: HKQuantity?
        var totalDistance: HKQuantity? = nil
        
        // Handle optional arguments
        if let teb = (arguments["totalEnergyBurned"] as? Double) {
            totalEnergyBurned = HKQuantity(unit: unitDict[(arguments["totalEnergyBurnedUnit"] as! String)]!, doubleValue: teb)
        }
        if let td = (arguments["totalDistance"] as? Double) {
            totalDistance = HKQuantity(unit: unitDict[(arguments["totalDistanceUnit"] as! String)]!, doubleValue: td)
        }
        
       let dateFrom = Date(timeIntervalSince1970: startTime.doubleValue / 1000)
       let dateTo = Date(timeIntervalSince1970: endTime.doubleValue / 1000)
        
        var workout: HKWorkout
        
        workout = HKWorkout(activityType: ac, start: dateFrom, end: dateTo, duration: dateTo.timeIntervalSince(dateFrom),
                            totalEnergyBurned: totalEnergyBurned ?? nil,
                            totalDistance: totalDistance ?? nil, metadata: nil)
        
        HKHealthStore().save(workout, withCompletion: { (success, error) in
            if let err = error {
                print("Error Saving Workout. Sample: \(err.localizedDescription)")
            }
            DispatchQueue.main.async {
                result(success)
            }
        })
    }
    
    func delete(call: FlutterMethodCall, result: @escaping FlutterResult) {
        let arguments = call.arguments as? NSDictionary
        let dataTypeKey = (arguments?["dataTypeKey"] as? String)!
        let startTime = (arguments?["startTime"] as? NSNumber) ?? 0
        let endTime = (arguments?["endTime"] as? NSNumber) ?? 0

        let dateFrom = Date(timeIntervalSince1970: startTime.doubleValue / 1000)
        let dateTo = Date(timeIntervalSince1970: endTime.doubleValue / 1000)

        let dataType = dataTypeLookUp(key: dataTypeKey)
        
        let predicate = HKQuery.predicateForSamples(withStart: dateFrom, end: dateTo, options: .strictStartDate)
        let sortDescriptor = NSSortDescriptor(key: HKSampleSortIdentifierEndDate, ascending: false)

        let deleteQuery = HKSampleQuery(sampleType: dataType, predicate: predicate, limit: HKObjectQueryNoLimit, sortDescriptors: [sortDescriptor]) { [self] x, samplesOrNil, error in

            guard let samplesOrNil = samplesOrNil, error == nil else {
                // Handle the error if necessary
                print("Error deleting \(dataType)")
                return
            }

            // Delete the retrieved objects from the HealthKit store
            HKHealthStore().delete(samplesOrNil) { (success, error) in
                if let err = error {
                        print("Error deleting \(dataType) Sample: \(err.localizedDescription)")
                    }
                    DispatchQueue.main.async {
                        result(success)
                    }
            }
        }

        HKHealthStore().execute(deleteQuery)
    }
    
    func getData(call: FlutterMethodCall, result: @escaping FlutterResult) {
        let arguments = call.arguments as? NSDictionary
        let dataTypeKey = (arguments?["dataTypeKey"] as? String)!
        let dataUnitKey = (arguments?["dataUnitKey"] as? String)
        let startTime = (arguments?["startTime"] as? NSNumber) ?? 0
        let endTime = (arguments?["endTime"] as? NSNumber) ?? 0
        let limit = (arguments?["limit"] as? Int) ?? HKObjectQueryNoLimit
        
        // Convert dates from milliseconds to Date()
        let dateFrom = Date(timeIntervalSince1970: startTime.doubleValue / 1000)
        let dateTo = Date(timeIntervalSince1970: endTime.doubleValue / 1000)
        
        let dataType = dataTypeLookUp(key: dataTypeKey)
        var unit: HKUnit?
        if let dataUnitKey = dataUnitKey {
            unit = unitDict[dataUnitKey]
        }
        
        let predicate = HKQuery.predicateForSamples(withStart: dateFrom, end: dateTo, options: .strictStartDate)
        let sortDescriptor = NSSortDescriptor(key: HKSampleSortIdentifierEndDate, ascending: false)
        
        let query = HKSampleQuery(sampleType: dataType, predicate: predicate, limit: limit, sortDescriptors: [sortDescriptor]) { [self]
            x, samplesOrNil, error in
            
            switch samplesOrNil {
            case let (samples as [HKQuantitySample]) as Any:
                let dictionaries = samples.map { sample -> NSDictionary in
                    return [
                        "uuid": "\(sample.uuid)",
                        "value": sample.quantity.doubleValue(for: unit!),
                        "date_from": Int(sample.startDate.timeIntervalSince1970 * 1000),
                        "date_to": Int(sample.endDate.timeIntervalSince1970 * 1000),
                        "source_id": sample.sourceRevision.source.bundleIdentifier,
                        "source_name": sample.sourceRevision.source.name
                    ]
                }
                DispatchQueue.main.async {
                    result(dictionaries)
                }
                
            case var (samplesCategory as [HKCategorySample]) as Any:
                if (dataTypeKey == self.SLEEP_IN_BED) {
                    samplesCategory = samplesCategory.filter { $0.value == 0 }
                }
                if (dataTypeKey == self.SLEEP_ASLEEP) {
                    samplesCategory = samplesCategory.filter { $0.value == 1 }
                }
                if (dataTypeKey == self.SLEEP_AWAKE) {
                    samplesCategory = samplesCategory.filter { $0.value == 2 }
                }
                if (dataTypeKey == self.HEADACHE_UNSPECIFIED) {
                    samplesCategory = samplesCategory.filter { $0.value == 0 }
                }
                if (dataTypeKey == self.HEADACHE_NOT_PRESENT) {
                    samplesCategory = samplesCategory.filter { $0.value == 1 }
                }
                if (dataTypeKey == self.HEADACHE_MILD) {
                    samplesCategory = samplesCategory.filter { $0.value == 2 }
                }
                if (dataTypeKey == self.HEADACHE_MODERATE) {
                    samplesCategory = samplesCategory.filter { $0.value == 3 }
                }
                if (dataTypeKey == self.HEADACHE_SEVERE) {
                    samplesCategory = samplesCategory.filter { $0.value == 4 }
                }
                let categories = samplesCategory.map { sample -> NSDictionary in
                    return [
                        "uuid": "\(sample.uuid)",
                        "value": sample.value,
                        "date_from": Int(sample.startDate.timeIntervalSince1970 * 1000),
                        "date_to": Int(sample.endDate.timeIntervalSince1970 * 1000),
                        "source_id": sample.sourceRevision.source.bundleIdentifier,
                        "source_name": sample.sourceRevision.source.name
                    ]
                }
                DispatchQueue.main.async {
                    result(categories)
                }
                
            case let (samplesWorkout as [HKWorkout]) as Any:
                
                let dictionaries = samplesWorkout.map { sample -> NSDictionary in
                    return [
                        "uuid": "\(sample.uuid)",
                        "workoutActivityType": workoutActivityTypeMap.first(where: {$0.value == sample.workoutActivityType})?.key,
                        "totalEnergyBurned": sample.totalEnergyBurned?.doubleValue(for: HKUnit.kilocalorie()),
                        "totalEnergyBurnedUnit": "KILOCALORIE",
                        "totalDistance": sample.totalDistance?.doubleValue(for: HKUnit.meter()),
                        "totalDistanceUnit": "METER",
                        "date_from": Int(sample.startDate.timeIntervalSince1970 * 1000),
                        "date_to": Int(sample.endDate.timeIntervalSince1970 * 1000),
                        "source_id": sample.sourceRevision.source.bundleIdentifier,
                        "source_name": sample.sourceRevision.source.name
                    ]
                }
                
                DispatchQueue.main.async {
                    result(dictionaries)
                }
                
            case let (samplesAudiogram as [HKAudiogramSample]) as Any:
                let dictionaries = samplesAudiogram.map { sample -> NSDictionary in
                    var frequencies = [Double]()
                    var leftEarSensitivities = [Double]()
                    var rightEarSensitivities = [Double]()
                    for samplePoint in sample.sensitivityPoints {
                        frequencies.append(samplePoint.frequency.doubleValue(for: HKUnit.hertz()))
                        leftEarSensitivities.append(samplePoint.leftEarSensitivity!.doubleValue(for: HKUnit.decibelHearingLevel()))
                        rightEarSensitivities.append(samplePoint.rightEarSensitivity!.doubleValue(for: HKUnit.decibelHearingLevel()))
                    }
                    return [
                        "uuid": "\(sample.uuid)",
                        "frequencies": frequencies,
                        "leftEarSensitivities": leftEarSensitivities,
                        "rightEarSensitivities": rightEarSensitivities,
                        "date_from": Int(sample.startDate.timeIntervalSince1970 * 1000),
                        "date_to": Int(sample.endDate.timeIntervalSince1970 * 1000),
                        "source_id": sample.sourceRevision.source.bundleIdentifier,
                        "source_name": sample.sourceRevision.source.name
                    ]
                }
                DispatchQueue.main.async {
                    result(dictionaries)
                }
                
            default:
                if #available(iOS 14.0, *), let ecgSamples = samplesOrNil as? [HKElectrocardiogram] {
                    let dictionaries = ecgSamples.map(fetchEcgMeasurements)
                    DispatchQueue.main.async {
                        result(dictionaries)
                    }
                } else {
                    DispatchQueue.main.async {
                        print("Error getting ECG - only available on iOS 14.0 and above!")
                        result(nil)
                    }
                }
            }
        }
        
        HKHealthStore().execute(query)
    }
    
    @available(iOS 14.0, *)
    private func fetchEcgMeasurements(_ sample: HKElectrocardiogram) -> NSDictionary {
        let semaphore = DispatchSemaphore(value: 0)
        var voltageValues = [NSDictionary]()
        let voltageQuery = HKElectrocardiogramQuery(sample) { query, result in
            switch (result) {
            case let .measurement(measurement):
                if let voltageQuantity = measurement.quantity(for: .appleWatchSimilarToLeadI) {
                    let voltage = voltageQuantity.doubleValue(for: HKUnit.volt())
                    let timeSinceSampleStart = measurement.timeSinceSampleStart
                    voltageValues.append(["voltage": voltage, "timeSinceSampleStart": timeSinceSampleStart])
                }
            case .done:
                semaphore.signal()
            case let .error(error):
                print(error)
            }
        }
        HKHealthStore().execute(voltageQuery)
        semaphore.wait()
        return [
=======

  let healthStore = HKHealthStore()
  var healthDataTypes = [HKSampleType]()
  var heartRateEventTypes = Set<HKSampleType>()
  var headacheType = Set<HKSampleType>()
  var allDataTypes = Set<HKSampleType>()
  var dataTypesDict: [String: HKSampleType] = [:]
  var unitDict: [String: HKUnit] = [:]
  var workoutActivityTypeMap: [String: HKWorkoutActivityType] = [:]

  // Health Data Type Keys
  let ACTIVE_ENERGY_BURNED = "ACTIVE_ENERGY_BURNED"
  let AUDIOGRAM = "AUDIOGRAM"
  let BASAL_ENERGY_BURNED = "BASAL_ENERGY_BURNED"
  let BLOOD_GLUCOSE = "BLOOD_GLUCOSE"
  let BLOOD_OXYGEN = "BLOOD_OXYGEN"
  let BLOOD_PRESSURE_DIASTOLIC = "BLOOD_PRESSURE_DIASTOLIC"
  let BLOOD_PRESSURE_SYSTOLIC = "BLOOD_PRESSURE_SYSTOLIC"
  let BODY_FAT_PERCENTAGE = "BODY_FAT_PERCENTAGE"
  let BODY_MASS_INDEX = "BODY_MASS_INDEX"
  let BODY_TEMPERATURE = "BODY_TEMPERATURE"
  let DIETARY_CARBS_CONSUMED = "DIETARY_CARBS_CONSUMED"
  let DIETARY_ENERGY_CONSUMED = "DIETARY_ENERGY_CONSUMED"
  let DIETARY_FATS_CONSUMED = "DIETARY_FATS_CONSUMED"
  let DIETARY_PROTEIN_CONSUMED = "DIETARY_PROTEIN_CONSUMED"
  let ELECTRODERMAL_ACTIVITY = "ELECTRODERMAL_ACTIVITY"
  let FORCED_EXPIRATORY_VOLUME = "FORCED_EXPIRATORY_VOLUME"
  let HEART_RATE = "HEART_RATE"
  let HEART_RATE_VARIABILITY_SDNN = "HEART_RATE_VARIABILITY_SDNN"
  let HEIGHT = "HEIGHT"
  let HIGH_HEART_RATE_EVENT = "HIGH_HEART_RATE_EVENT"
  let IRREGULAR_HEART_RATE_EVENT = "IRREGULAR_HEART_RATE_EVENT"
  let LOW_HEART_RATE_EVENT = "LOW_HEART_RATE_EVENT"
  let RESTING_HEART_RATE = "RESTING_HEART_RATE"
  let RESPIRATORY_RATE = "RESPIRATORY_RATE"
  let PERIPHERAL_PERFUSION_INDEX = "PERIPHERAL_PERFUSION_INDEX"
  let STEPS = "STEPS"
  let WAIST_CIRCUMFERENCE = "WAIST_CIRCUMFERENCE"
  let WALKING_HEART_RATE = "WALKING_HEART_RATE"
  let WEIGHT = "WEIGHT"
  let DISTANCE_WALKING_RUNNING = "DISTANCE_WALKING_RUNNING"
  let FLIGHTS_CLIMBED = "FLIGHTS_CLIMBED"
  let WATER = "WATER"
  let MINDFULNESS = "MINDFULNESS"
  let SLEEP_IN_BED = "SLEEP_IN_BED"
  let SLEEP_ASLEEP = "SLEEP_ASLEEP"
  let SLEEP_AWAKE = "SLEEP_AWAKE"
  let SLEEP_DEEP = "SLEEP_DEEP"
  let SLEEP_REM = "SLEEP_REM"

  let EXERCISE_TIME = "EXERCISE_TIME"
  let WORKOUT = "WORKOUT"
  let HEADACHE_UNSPECIFIED = "HEADACHE_UNSPECIFIED"
  let HEADACHE_NOT_PRESENT = "HEADACHE_NOT_PRESENT"
  let HEADACHE_MILD = "HEADACHE_MILD"
  let HEADACHE_MODERATE = "HEADACHE_MODERATE"
  let HEADACHE_SEVERE = "HEADACHE_SEVERE"
  let ELECTROCARDIOGRAM = "ELECTROCARDIOGRAM"

  // Health Unit types
  // MOLE_UNIT_WITH_MOLAR_MASS, // requires molar mass input - not supported yet
  // MOLE_UNIT_WITH_PREFIX_MOLAR_MASS, // requires molar mass & prefix input - not supported yet
  let GRAM = "GRAM"
  let KILOGRAM = "KILOGRAM"
  let OUNCE = "OUNCE"
  let POUND = "POUND"
  let STONE = "STONE"
  let METER = "METER"
  let INCH = "INCH"
  let FOOT = "FOOT"
  let YARD = "YARD"
  let MILE = "MILE"
  let LITER = "LITER"
  let MILLILITER = "MILLILITER"
  let FLUID_OUNCE_US = "FLUID_OUNCE_US"
  let FLUID_OUNCE_IMPERIAL = "FLUID_OUNCE_IMPERIAL"
  let CUP_US = "CUP_US"
  let CUP_IMPERIAL = "CUP_IMPERIAL"
  let PINT_US = "PINT_US"
  let PINT_IMPERIAL = "PINT_IMPERIAL"
  let PASCAL = "PASCAL"
  let MILLIMETER_OF_MERCURY = "MILLIMETER_OF_MERCURY"
  let INCHES_OF_MERCURY = "INCHES_OF_MERCURY"
  let CENTIMETER_OF_WATER = "CENTIMETER_OF_WATER"
  let ATMOSPHERE = "ATMOSPHERE"
  let DECIBEL_A_WEIGHTED_SOUND_PRESSURE_LEVEL = "DECIBEL_A_WEIGHTED_SOUND_PRESSURE_LEVEL"
  let SECOND = "SECOND"
  let MILLISECOND = "MILLISECOND"
  let MINUTE = "MINUTE"
  let HOUR = "HOUR"
  let DAY = "DAY"
  let JOULE = "JOULE"
  let KILOCALORIE = "KILOCALORIE"
  let LARGE_CALORIE = "LARGE_CALORIE"
  let SMALL_CALORIE = "SMALL_CALORIE"
  let DEGREE_CELSIUS = "DEGREE_CELSIUS"
  let DEGREE_FAHRENHEIT = "DEGREE_FAHRENHEIT"
  let KELVIN = "KELVIN"
  let DECIBEL_HEARING_LEVEL = "DECIBEL_HEARING_LEVEL"
  let HERTZ = "HERTZ"
  let SIEMEN = "SIEMEN"
  let VOLT = "VOLT"
  let INTERNATIONAL_UNIT = "INTERNATIONAL_UNIT"
  let COUNT = "COUNT"
  let PERCENT = "PERCENT"
  let BEATS_PER_MINUTE = "BEATS_PER_MINUTE"
  let RESPIRATIONS_PER_MINUTE = "RESPIRATIONS_PER_MINUTE"
  let MILLIGRAM_PER_DECILITER = "MILLIGRAM_PER_DECILITER"
  let UNKNOWN_UNIT = "UNKNOWN_UNIT"
  let NO_UNIT = "NO_UNIT"

  struct PluginError: Error {
    let message: String
  }

  public static func register(with registrar: FlutterPluginRegistrar) {
    let channel = FlutterMethodChannel(
      name: "flutter_health", binaryMessenger: registrar.messenger())
    let instance = SwiftHealthPlugin()
    registrar.addMethodCallDelegate(instance, channel: channel)
  }

  public func handle(_ call: FlutterMethodCall, result: @escaping FlutterResult) {
    // Set up all data types
    initializeTypes()

    /// Handle checkIfHealthDataAvailable
    if call.method.elementsEqual("checkIfHealthDataAvailable") {
      checkIfHealthDataAvailable(call: call, result: result)
    }/// Handle requestAuthorization
    else if call.method.elementsEqual("requestAuthorization") {
      try! requestAuthorization(call: call, result: result)
    }

    /// Handle getData
    else if call.method.elementsEqual("getData") {
      getData(call: call, result: result)
    }

    /// Handle getTotalStepsInInterval
    else if call.method.elementsEqual("getTotalStepsInInterval") {
      getTotalStepsInInterval(call: call, result: result)
    }

    /// Handle writeData
    else if call.method.elementsEqual("writeData") {
      try! writeData(call: call, result: result)
    }

    /// Handle writeAudiogram
    else if call.method.elementsEqual("writeAudiogram") {
      try! writeAudiogram(call: call, result: result)
    }

    /// Handle writeBloodPressure
    else if call.method.elementsEqual("writeBloodPressure") {
      try! writeBloodPressure(call: call, result: result)
    }

    /// Handle writeWorkoutData
    else if call.method.elementsEqual("writeWorkoutData") {
      try! writeWorkoutData(call: call, result: result)
    }

    /// Handle hasPermission
    else if call.method.elementsEqual("hasPermissions") {
      try! hasPermissions(call: call, result: result)
    }

    /// Handle delete data
    else if call.method.elementsEqual("delete") {
      try! delete(call: call, result: result)
    }

  }

  func checkIfHealthDataAvailable(call: FlutterMethodCall, result: @escaping FlutterResult) {
    result(HKHealthStore.isHealthDataAvailable())
  }

  func hasPermissions(call: FlutterMethodCall, result: @escaping FlutterResult) throws {
    let arguments = call.arguments as? NSDictionary
    guard let types = arguments?["types"] as? [String],
      let permissions = arguments?["permissions"] as? [Int],
      types.count == permissions.count
    else {
      throw PluginError(message: "Invalid Arguments!")
    }

    for (index, type) in types.enumerated() {
      let sampleType = dataTypeLookUp(key: type)
      let success = hasPermission(type: sampleType, access: permissions[index])
      if success == nil || success == false {
        result(success)
        return
      }
    }

    result(true)
  }

  func hasPermission(type: HKSampleType, access: Int) -> Bool? {

    if #available(iOS 13.0, *) {
      let status = healthStore.authorizationStatus(for: type)
      switch access {
      case 0:  // READ
        return nil
      case 1:  // WRITE
        return (status == HKAuthorizationStatus.sharingAuthorized)
      default:  // READ_WRITE
        return nil
      }
    } else {
      return nil
    }
  }

  func requestAuthorization(call: FlutterMethodCall, result: @escaping FlutterResult) throws {
    guard let arguments = call.arguments as? NSDictionary,
      let types = arguments["types"] as? [String],
      let permissions = arguments["permissions"] as? [Int],
      permissions.count == types.count
    else {
      throw PluginError(message: "Invalid Arguments!")
    }

    var typesToRead = Set<HKSampleType>()
    var typesToWrite = Set<HKSampleType>()
    for (index, key) in types.enumerated() {
      let dataType = dataTypeLookUp(key: key)
      let access = permissions[index]
      switch access {
      case 0:
        typesToRead.insert(dataType)
      case 1:
        typesToWrite.insert(dataType)
      default:
        typesToRead.insert(dataType)
        typesToWrite.insert(dataType)
      }
    }

    if #available(iOS 13.0, *) {
      healthStore.requestAuthorization(toShare: typesToWrite, read: typesToRead) {
        (success, error) in
        DispatchQueue.main.async {
          result(success)
        }
      }
    } else {
      result(false)  // Handle the error here.
    }
  }

  func writeData(call: FlutterMethodCall, result: @escaping FlutterResult) throws {
    guard let arguments = call.arguments as? NSDictionary,
      let value = (arguments["value"] as? Double),
      let type = (arguments["dataTypeKey"] as? String),
      let unit = (arguments["dataUnitKey"] as? String),
      let startTime = (arguments["startTime"] as? NSNumber),
      let endTime = (arguments["endTime"] as? NSNumber)
    else {
      throw PluginError(message: "Invalid Arguments")
    }

    let dateFrom = Date(timeIntervalSince1970: startTime.doubleValue / 1000)
    let dateTo = Date(timeIntervalSince1970: endTime.doubleValue / 1000)

    let sample: HKObject

    if dataTypeLookUp(key: type).isKind(of: HKCategoryType.self) {
      sample = HKCategorySample(
        type: dataTypeLookUp(key: type) as! HKCategoryType, value: Int(value), start: dateFrom,
        end: dateTo)
    } else {
      let quantity = HKQuantity(unit: unitDict[unit]!, doubleValue: value)
      sample = HKQuantitySample(
        type: dataTypeLookUp(key: type) as! HKQuantityType, quantity: quantity, start: dateFrom,
        end: dateTo)
    }

    HKHealthStore().save(
      sample,
      withCompletion: { (success, error) in
        if let err = error {
          print("Error Saving \(type) Sample: \(err.localizedDescription)")
        }
        DispatchQueue.main.async {
          result(success)
        }
      })
  }

  func writeAudiogram(call: FlutterMethodCall, result: @escaping FlutterResult) throws {
    guard let arguments = call.arguments as? NSDictionary,
      let frequencies = (arguments["frequencies"] as? [Double]),
      let leftEarSensitivities = (arguments["leftEarSensitivities"] as? [Double]),
      let rightEarSensitivities = (arguments["rightEarSensitivities"] as? [Double]),
      let startTime = (arguments["startTime"] as? NSNumber),
      let endTime = (arguments["endTime"] as? NSNumber)
    else {
      throw PluginError(message: "Invalid Arguments")
    }

    let dateFrom = Date(timeIntervalSince1970: startTime.doubleValue / 1000)
    let dateTo = Date(timeIntervalSince1970: endTime.doubleValue / 1000)

    var sensitivityPoints = [HKAudiogramSensitivityPoint]()

    for index in 0...frequencies.count - 1 {
      let frequency = HKQuantity(unit: HKUnit.hertz(), doubleValue: frequencies[index])
      let dbUnit = HKUnit.decibelHearingLevel()
      let left = HKQuantity(unit: dbUnit, doubleValue: leftEarSensitivities[index])
      let right = HKQuantity(unit: dbUnit, doubleValue: rightEarSensitivities[index])
      let sensitivityPoint = try HKAudiogramSensitivityPoint(
        frequency: frequency, leftEarSensitivity: left, rightEarSensitivity: right)
      sensitivityPoints.append(sensitivityPoint)
    }

    let audiogram: HKAudiogramSample
    let metadataReceived = (arguments["metadata"] as? [String: Any]?)

    if (metadataReceived) != nil {
      guard let deviceName = metadataReceived?!["HKDeviceName"] as? String else { return }
      guard let externalUUID = metadataReceived?!["HKExternalUUID"] as? String else { return }

      audiogram = HKAudiogramSample(
        sensitivityPoints: sensitivityPoints, start: dateFrom, end: dateTo,
        metadata: [HKMetadataKeyDeviceName: deviceName, HKMetadataKeyExternalUUID: externalUUID])

    } else {
      audiogram = HKAudiogramSample(
        sensitivityPoints: sensitivityPoints, start: dateFrom, end: dateTo, metadata: nil)
    }

    HKHealthStore().save(
      audiogram,
      withCompletion: { (success, error) in
        if let err = error {
          print("Error Saving Audiogram. Sample: \(err.localizedDescription)")
        }
        DispatchQueue.main.async {
          result(success)
        }
      })
  }

  func writeBloodPressure(call: FlutterMethodCall, result: @escaping FlutterResult) throws {
    guard let arguments = call.arguments as? NSDictionary,
      let systolic = (arguments["systolic"] as? Double),
      let diastolic = (arguments["diastolic"] as? Double),
      let startTime = (arguments["startTime"] as? NSNumber),
      let endTime = (arguments["endTime"] as? NSNumber)
    else {
      throw PluginError(message: "Invalid Arguments")
    }
    let dateFrom = Date(timeIntervalSince1970: startTime.doubleValue / 1000)
    let dateTo = Date(timeIntervalSince1970: endTime.doubleValue / 1000)

    let systolic_sample = HKQuantitySample(
      type: HKSampleType.quantityType(forIdentifier: .bloodPressureSystolic)!,
      quantity: HKQuantity(unit: HKUnit.millimeterOfMercury(), doubleValue: systolic),
      start: dateFrom, end: dateTo)
    let diastolic_sample = HKQuantitySample(
      type: HKSampleType.quantityType(forIdentifier: .bloodPressureDiastolic)!,
      quantity: HKQuantity(unit: HKUnit.millimeterOfMercury(), doubleValue: diastolic),
      start: dateFrom, end: dateTo)

    HKHealthStore().save(
      [systolic_sample, diastolic_sample],
      withCompletion: { (success, error) in
        if let err = error {
          print("Error Saving Blood Pressure Sample: \(err.localizedDescription)")
        }
        DispatchQueue.main.async {
          result(success)
        }
      })
  }

  func writeWorkoutData(call: FlutterMethodCall, result: @escaping FlutterResult) throws {
    guard let arguments = call.arguments as? NSDictionary,
      let activityType = (arguments["activityType"] as? String),
      let startTime = (arguments["startTime"] as? NSNumber),
      let endTime = (arguments["endTime"] as? NSNumber),
      let ac = workoutActivityTypeMap[activityType]
    else {
      throw PluginError(message: "Invalid Arguments - activityType, startTime or endTime invalid")
    }

    var totalEnergyBurned: HKQuantity?
    var totalDistance: HKQuantity? = nil

    // Handle optional arguments
    if let teb = (arguments["totalEnergyBurned"] as? Double) {
      totalEnergyBurned = HKQuantity(
        unit: unitDict[(arguments["totalEnergyBurnedUnit"] as! String)]!, doubleValue: teb)
    }
    if let td = (arguments["totalDistance"] as? Double) {
      totalDistance = HKQuantity(
        unit: unitDict[(arguments["totalDistanceUnit"] as! String)]!, doubleValue: td)
    }

    let dateFrom = Date(timeIntervalSince1970: startTime.doubleValue / 1000)
    let dateTo = Date(timeIntervalSince1970: endTime.doubleValue / 1000)

    var workout: HKWorkout

    workout = HKWorkout(
      activityType: ac, start: dateFrom, end: dateTo, duration: dateTo.timeIntervalSince(dateFrom),
      totalEnergyBurned: totalEnergyBurned ?? nil,
      totalDistance: totalDistance ?? nil, metadata: nil)

    HKHealthStore().save(
      workout,
      withCompletion: { (success, error) in
        if let err = error {
          print("Error Saving Workout. Sample: \(err.localizedDescription)")
        }
        DispatchQueue.main.async {
          result(success)
        }
      })
  }

  func delete(call: FlutterMethodCall, result: @escaping FlutterResult) {
    let arguments = call.arguments as? NSDictionary
    let dataTypeKey = (arguments?["dataTypeKey"] as? String)!
    let startTime = (arguments?["startTime"] as? NSNumber) ?? 0
    let endTime = (arguments?["endTime"] as? NSNumber) ?? 0

    let dateFrom = Date(timeIntervalSince1970: startTime.doubleValue / 1000)
    let dateTo = Date(timeIntervalSince1970: endTime.doubleValue / 1000)

    let dataType = dataTypeLookUp(key: dataTypeKey)

    let predicate = HKQuery.predicateForSamples(
      withStart: dateFrom, end: dateTo, options: .strictStartDate)
    let sortDescriptor = NSSortDescriptor(key: HKSampleSortIdentifierEndDate, ascending: false)

    let deleteQuery = HKSampleQuery(
      sampleType: dataType, predicate: predicate, limit: HKObjectQueryNoLimit,
      sortDescriptors: [sortDescriptor]
    ) { [self] x, samplesOrNil, error in

      guard let samplesOrNil = samplesOrNil, error == nil else {
        // Handle the error if necessary
        print("Error deleting \(dataType)")
        return
      }

      // Delete the retrieved objects from the HealthKit store
      HKHealthStore().delete(samplesOrNil) { (success, error) in
        if let err = error {
          print("Error deleting \(dataType) Sample: \(err.localizedDescription)")
        }
        DispatchQueue.main.async {
          result(success)
        }
      }
    }

    HKHealthStore().execute(deleteQuery)
  }

  func getData(call: FlutterMethodCall, result: @escaping FlutterResult) {
    let arguments = call.arguments as? NSDictionary
    let dataTypeKey = (arguments?["dataTypeKey"] as? String)!
    let dataUnitKey = (arguments?["dataUnitKey"] as? String)
    let startTime = (arguments?["startTime"] as? NSNumber) ?? 0
    let endTime = (arguments?["endTime"] as? NSNumber) ?? 0
    let limit = (arguments?["limit"] as? Int) ?? HKObjectQueryNoLimit

    // Convert dates from milliseconds to Date()
    let dateFrom = Date(timeIntervalSince1970: startTime.doubleValue / 1000)
    let dateTo = Date(timeIntervalSince1970: endTime.doubleValue / 1000)

    let dataType = dataTypeLookUp(key: dataTypeKey)
    var unit: HKUnit?
    if let dataUnitKey = dataUnitKey {
      unit = unitDict[dataUnitKey]
    }

    let predicate = HKQuery.predicateForSamples(
      withStart: dateFrom, end: dateTo, options: .strictStartDate)
    let sortDescriptor = NSSortDescriptor(key: HKSampleSortIdentifierEndDate, ascending: false)

    let query = HKSampleQuery(
      sampleType: dataType, predicate: predicate, limit: limit, sortDescriptors: [sortDescriptor]
    ) {
      [self]
      x, samplesOrNil, error in

      switch samplesOrNil {
      case let (samples as [HKQuantitySample]) as Any:
        let dictionaries = samples.map { sample -> NSDictionary in
          return [
            "uuid": "\(sample.uuid)",
            "value": sample.quantity.doubleValue(for: unit!),
            "date_from": Int(sample.startDate.timeIntervalSince1970 * 1000),
            "date_to": Int(sample.endDate.timeIntervalSince1970 * 1000),
            "source_id": sample.sourceRevision.source.bundleIdentifier,
            "source_name": sample.sourceRevision.source.name,
          ]
        }
        DispatchQueue.main.async {
          result(dictionaries)
        }

      case var (samplesCategory as [HKCategorySample]) as Any:
      
        if dataTypeKey == self.SLEEP_IN_BED {
          samplesCategory = samplesCategory.filter { $0.value == 0 }
        }
        if dataTypeKey == self.SLEEP_AWAKE {
          samplesCategory = samplesCategory.filter { $0.value == 2 }
        }
        if dataTypeKey == self.SLEEP_ASLEEP {
          samplesCategory = samplesCategory.filter { $0.value == 3 }
        }
        if dataTypeKey == self.SLEEP_DEEP {
          samplesCategory = samplesCategory.filter { $0.value == 4 }
        }
        if dataTypeKey == self.SLEEP_REM {
          samplesCategory = samplesCategory.filter { $0.value == 5 }
        }
        if dataTypeKey == self.HEADACHE_UNSPECIFIED {
          samplesCategory = samplesCategory.filter { $0.value == 0 }
        }
        if dataTypeKey == self.HEADACHE_NOT_PRESENT {
          samplesCategory = samplesCategory.filter { $0.value == 1 }
        }
        if dataTypeKey == self.HEADACHE_MILD {
          samplesCategory = samplesCategory.filter { $0.value == 2 }
        }
        if dataTypeKey == self.HEADACHE_MODERATE {
          samplesCategory = samplesCategory.filter { $0.value == 3 }
        }
        if dataTypeKey == self.HEADACHE_SEVERE {
          samplesCategory = samplesCategory.filter { $0.value == 4 }
        }
        let categories = samplesCategory.map { sample -> NSDictionary in
          return [
            "uuid": "\(sample.uuid)",
            "value": sample.value,
            "date_from": Int(sample.startDate.timeIntervalSince1970 * 1000),
            "date_to": Int(sample.endDate.timeIntervalSince1970 * 1000),
            "source_id": sample.sourceRevision.source.bundleIdentifier,
            "source_name": sample.sourceRevision.source.name,
          ]
        }
        DispatchQueue.main.async {
          result(categories)
        }

      case let (samplesWorkout as [HKWorkout]) as Any:

        let dictionaries = samplesWorkout.map { sample -> NSDictionary in
          return [
            "uuid": "\(sample.uuid)",
            "workoutActivityType": workoutActivityTypeMap.first(where: {
              $0.value == sample.workoutActivityType
            })?.key,
            "totalEnergyBurned": sample.totalEnergyBurned?.doubleValue(for: HKUnit.kilocalorie()),
            "totalEnergyBurnedUnit": "KILOCALORIE",
            "totalDistance": sample.totalDistance?.doubleValue(for: HKUnit.meter()),
            "totalDistanceUnit": "METER",
            "date_from": Int(sample.startDate.timeIntervalSince1970 * 1000),
            "date_to": Int(sample.endDate.timeIntervalSince1970 * 1000),
            "source_id": sample.sourceRevision.source.bundleIdentifier,
            "source_name": sample.sourceRevision.source.name,
          ]
        }

        DispatchQueue.main.async {
          result(dictionaries)
        }

      case let (samplesAudiogram as [HKAudiogramSample]) as Any:
        let dictionaries = samplesAudiogram.map { sample -> NSDictionary in
          var frequencies = [Double]()
          var leftEarSensitivities = [Double]()
          var rightEarSensitivities = [Double]()
          for samplePoint in sample.sensitivityPoints {
            frequencies.append(samplePoint.frequency.doubleValue(for: HKUnit.hertz()))
            leftEarSensitivities.append(
              samplePoint.leftEarSensitivity!.doubleValue(for: HKUnit.decibelHearingLevel()))
            rightEarSensitivities.append(
              samplePoint.rightEarSensitivity!.doubleValue(for: HKUnit.decibelHearingLevel()))
          }
          return [
>>>>>>> 450f91f2
            "uuid": "\(sample.uuid)",
            "frequencies": frequencies,
            "leftEarSensitivities": leftEarSensitivities,
            "rightEarSensitivities": rightEarSensitivities,
            "date_from": Int(sample.startDate.timeIntervalSince1970 * 1000),
            "date_to": Int(sample.endDate.timeIntervalSince1970 * 1000),
            "source_id": sample.sourceRevision.source.bundleIdentifier,
            "source_name": sample.sourceRevision.source.name,
          ]
        }
        DispatchQueue.main.async {
          result(dictionaries)
        }

      default:
        if #available(iOS 14.0, *), let ecgSamples = samplesOrNil as? [HKElectrocardiogram] {
          let dictionaries = ecgSamples.map(fetchEcgMeasurements)
          DispatchQueue.main.async {
            result(dictionaries)
          }
        } else {
          DispatchQueue.main.async {
            print("Error getting ECG - only available on iOS 14.0 and above!")
            result(nil)
          }
        }
      }
    }

    HKHealthStore().execute(query)
  }

  @available(iOS 14.0, *)
  private func fetchEcgMeasurements(_ sample: HKElectrocardiogram) -> NSDictionary {
    let semaphore = DispatchSemaphore(value: 0)
    var voltageValues = [NSDictionary]()
    let voltageQuery = HKElectrocardiogramQuery(sample) { query, result in
      switch result {
      case let .measurement(measurement):
        if let voltageQuantity = measurement.quantity(for: .appleWatchSimilarToLeadI) {
          let voltage = voltageQuantity.doubleValue(for: HKUnit.volt())
          let timeSinceSampleStart = measurement.timeSinceSampleStart
          voltageValues.append(["voltage": voltage, "timeSinceSampleStart": timeSinceSampleStart])
        }
      case .done:
        semaphore.signal()
      case let .error(error):
        print(error)
      }
    }
    HKHealthStore().execute(voltageQuery)
    semaphore.wait()
    return [
      "uuid": "\(sample.uuid)",
      "voltageValues": voltageValues,
      "averageHeartRate": sample.averageHeartRate?.doubleValue(
        for: HKUnit.count().unitDivided(by: HKUnit.minute())),
      "samplingFrequency": sample.samplingFrequency?.doubleValue(for: HKUnit.hertz()),
      "classification": sample.classification.rawValue,
      "date_from": Int(sample.startDate.timeIntervalSince1970 * 1000),
      "date_to": Int(sample.endDate.timeIntervalSince1970 * 1000),
      "source_id": sample.sourceRevision.source.bundleIdentifier,
      "source_name": sample.sourceRevision.source.name,
    ]
  }

  func getTotalStepsInInterval(call: FlutterMethodCall, result: @escaping FlutterResult) {
    let arguments = call.arguments as? NSDictionary
    let startTime = (arguments?["startTime"] as? NSNumber) ?? 0
    let endTime = (arguments?["endTime"] as? NSNumber) ?? 0

    // Convert dates from milliseconds to Date()
    let dateFrom = Date(timeIntervalSince1970: startTime.doubleValue / 1000)
    let dateTo = Date(timeIntervalSince1970: endTime.doubleValue / 1000)

    let sampleType = HKQuantityType.quantityType(forIdentifier: .stepCount)!
    let predicate = HKQuery.predicateForSamples(
      withStart: dateFrom, end: dateTo, options: .strictStartDate)

    let query = HKStatisticsQuery(
      quantityType: sampleType,
      quantitySamplePredicate: predicate,
      options: .cumulativeSum
    ) { query, queryResult, error in

      guard let queryResult = queryResult else {
        let error = error! as NSError
        print("Error getting total steps in interval \(error.localizedDescription)")

        DispatchQueue.main.async {
          result(nil)
        }
        return
      }

      var steps = 0.0

      if let quantity = queryResult.sumQuantity() {
        let unit = HKUnit.count()
        steps = quantity.doubleValue(for: unit)
      }

      let totalSteps = Int(steps)
      DispatchQueue.main.async {
        result(totalSteps)
      }
    }

    HKHealthStore().execute(query)
  }

  func unitLookUp(key: String) -> HKUnit {
    guard let unit = unitDict[key] else {
      return HKUnit.count()
    }
    return unit
  }

  func dataTypeLookUp(key: String) -> HKSampleType {
    guard let dataType_ = dataTypesDict[key] else {
      return HKSampleType.quantityType(forIdentifier: .bodyMass)!
    }
    return dataType_
  }

  func initializeTypes() {
    // Initialize units
    unitDict[GRAM] = HKUnit.gram()
    unitDict[KILOGRAM] = HKUnit.gramUnit(with: .kilo)
    unitDict[OUNCE] = HKUnit.ounce()
    unitDict[POUND] = HKUnit.pound()
    unitDict[STONE] = HKUnit.stone()
    unitDict[METER] = HKUnit.meter()
    unitDict[INCH] = HKUnit.inch()
    unitDict[FOOT] = HKUnit.foot()
    unitDict[YARD] = HKUnit.yard()
    unitDict[MILE] = HKUnit.mile()
    unitDict[LITER] = HKUnit.liter()
    unitDict[MILLILITER] = HKUnit.literUnit(with: .milli)
    unitDict[FLUID_OUNCE_US] = HKUnit.fluidOunceUS()
    unitDict[FLUID_OUNCE_IMPERIAL] = HKUnit.fluidOunceImperial()
    unitDict[CUP_US] = HKUnit.cupUS()
    unitDict[CUP_IMPERIAL] = HKUnit.cupImperial()
    unitDict[PINT_US] = HKUnit.pintUS()
    unitDict[PINT_IMPERIAL] = HKUnit.pintImperial()
    unitDict[PASCAL] = HKUnit.pascal()
    unitDict[MILLIMETER_OF_MERCURY] = HKUnit.millimeterOfMercury()
    unitDict[CENTIMETER_OF_WATER] = HKUnit.centimeterOfWater()
    unitDict[ATMOSPHERE] = HKUnit.atmosphere()
    unitDict[DECIBEL_A_WEIGHTED_SOUND_PRESSURE_LEVEL] = HKUnit.decibelAWeightedSoundPressureLevel()
    unitDict[SECOND] = HKUnit.second()
    unitDict[MILLISECOND] = HKUnit.secondUnit(with: .milli)
    unitDict[MINUTE] = HKUnit.minute()
    unitDict[HOUR] = HKUnit.hour()
    unitDict[DAY] = HKUnit.day()
    unitDict[JOULE] = HKUnit.joule()
    unitDict[KILOCALORIE] = HKUnit.kilocalorie()
    unitDict[LARGE_CALORIE] = HKUnit.largeCalorie()
    unitDict[SMALL_CALORIE] = HKUnit.smallCalorie()
    unitDict[DEGREE_CELSIUS] = HKUnit.degreeCelsius()
    unitDict[DEGREE_FAHRENHEIT] = HKUnit.degreeFahrenheit()
    unitDict[KELVIN] = HKUnit.kelvin()
    unitDict[DECIBEL_HEARING_LEVEL] = HKUnit.decibelHearingLevel()
    unitDict[HERTZ] = HKUnit.hertz()
    unitDict[SIEMEN] = HKUnit.siemen()
    unitDict[INTERNATIONAL_UNIT] = HKUnit.internationalUnit()
    unitDict[COUNT] = HKUnit.count()
    unitDict[PERCENT] = HKUnit.percent()
    unitDict[BEATS_PER_MINUTE] = HKUnit.init(from: "count/min")
    unitDict[RESPIRATIONS_PER_MINUTE] = HKUnit.init(from: "count/min")
    unitDict[MILLIGRAM_PER_DECILITER] = HKUnit.init(from: "mg/dL")
    unitDict[UNKNOWN_UNIT] = HKUnit.init(from: "")
    unitDict[NO_UNIT] = HKUnit.init(from: "")

    // Initialize workout types
    workoutActivityTypeMap["ARCHERY"] = .archery
    workoutActivityTypeMap["BOWLING"] = .bowling
    workoutActivityTypeMap["FENCING"] = .fencing
    workoutActivityTypeMap["GYMNASTICS"] = .gymnastics
    workoutActivityTypeMap["TRACK_AND_FIELD"] = .trackAndField
    workoutActivityTypeMap["AMERICAN_FOOTBALL"] = .americanFootball
    workoutActivityTypeMap["AUSTRALIAN_FOOTBALL"] = .australianFootball
    workoutActivityTypeMap["BASEBALL"] = .baseball
    workoutActivityTypeMap["BASKETBALL"] = .basketball
    workoutActivityTypeMap["CRICKET"] = .cricket
    workoutActivityTypeMap["DISC_SPORTS"] = .discSports
    workoutActivityTypeMap["HANDBALL"] = .handball
    workoutActivityTypeMap["HOCKEY"] = .hockey
    workoutActivityTypeMap["LACROSSE"] = .lacrosse
    workoutActivityTypeMap["RUGBY"] = .rugby
    workoutActivityTypeMap["SOCCER"] = .soccer
    workoutActivityTypeMap["SOFTBALL"] = .softball
    workoutActivityTypeMap["VOLLEYBALL"] = .volleyball
    workoutActivityTypeMap["PREPARATION_AND_RECOVERY"] = .preparationAndRecovery
    workoutActivityTypeMap["FLEXIBILITY"] = .flexibility
    workoutActivityTypeMap["WALKING"] = .walking
    workoutActivityTypeMap["RUNNING"] = .running
    workoutActivityTypeMap["RUNNING_JOGGING"] = .running  // Supported due to combining with Android naming
    workoutActivityTypeMap["RUNNING_SAND"] = .running  // Supported due to combining with Android naming
    workoutActivityTypeMap["RUNNING_TREADMILL"] = .running  // Supported due to combining with Android naming
    workoutActivityTypeMap["WHEELCHAIR_WALK_PACE"] = .wheelchairWalkPace
    workoutActivityTypeMap["WHEELCHAIR_RUN_PACE"] = .wheelchairRunPace
    workoutActivityTypeMap["BIKING"] = .cycling
    workoutActivityTypeMap["HAND_CYCLING"] = .handCycling
    workoutActivityTypeMap["CORE_TRAINING"] = .coreTraining
    workoutActivityTypeMap["ELLIPTICAL"] = .elliptical
    workoutActivityTypeMap["FUNCTIONAL_STRENGTH_TRAINING"] = .functionalStrengthTraining
    workoutActivityTypeMap["TRADITIONAL_STRENGTH_TRAINING"] = .traditionalStrengthTraining
    workoutActivityTypeMap["CROSS_TRAINING"] = .crossTraining
    workoutActivityTypeMap["MIXED_CARDIO"] = .mixedCardio
    workoutActivityTypeMap["HIGH_INTENSITY_INTERVAL_TRAINING"] = .highIntensityIntervalTraining
    workoutActivityTypeMap["JUMP_ROPE"] = .jumpRope
    workoutActivityTypeMap["STAIR_CLIMBING"] = .stairClimbing
    workoutActivityTypeMap["STAIRS"] = .stairs
    workoutActivityTypeMap["STEP_TRAINING"] = .stepTraining
    workoutActivityTypeMap["FITNESS_GAMING"] = .fitnessGaming
    workoutActivityTypeMap["BARRE"] = .barre
    workoutActivityTypeMap["YOGA"] = .yoga
    workoutActivityTypeMap["MIND_AND_BODY"] = .mindAndBody
    workoutActivityTypeMap["PILATES"] = .pilates
    workoutActivityTypeMap["BADMINTON"] = .badminton
    workoutActivityTypeMap["RACQUETBALL"] = .racquetball
    workoutActivityTypeMap["SQUASH"] = .squash
    workoutActivityTypeMap["TABLE_TENNIS"] = .tableTennis
    workoutActivityTypeMap["TENNIS"] = .tennis
    workoutActivityTypeMap["CLIMBING"] = .climbing
    workoutActivityTypeMap["ROCK_CLIMBING"] = .climbing  // Supported due to combining with Android naming
    workoutActivityTypeMap["EQUESTRIAN_SPORTS"] = .equestrianSports
    workoutActivityTypeMap["FISHING"] = .fishing
    workoutActivityTypeMap["GOLF"] = .golf
    workoutActivityTypeMap["HIKING"] = .hiking
    workoutActivityTypeMap["HUNTING"] = .hunting
    workoutActivityTypeMap["PLAY"] = .play
    workoutActivityTypeMap["CROSS_COUNTRY_SKIING"] = .crossCountrySkiing
    workoutActivityTypeMap["CURLING"] = .curling
    workoutActivityTypeMap["DOWNHILL_SKIING"] = .downhillSkiing
    workoutActivityTypeMap["SNOW_SPORTS"] = .snowSports
    workoutActivityTypeMap["SNOWBOARDING"] = .snowboarding
    workoutActivityTypeMap["SKATING"] = .skatingSports
    workoutActivityTypeMap["SKATING_CROSS,"] = .skatingSports  // Supported due to combining with Android naming
    workoutActivityTypeMap["SKATING_INDOOR,"] = .skatingSports  // Supported due to combining with Android naming
    workoutActivityTypeMap["SKATING_INLINE,"] = .skatingSports  // Supported due to combining with Android naming
    workoutActivityTypeMap["PADDLE_SPORTS"] = .paddleSports
    workoutActivityTypeMap["ROWING"] = .rowing
    workoutActivityTypeMap["SAILING"] = .sailing
    workoutActivityTypeMap["SURFING_SPORTS"] = .surfingSports
    workoutActivityTypeMap["SWIMMING"] = .swimming
    workoutActivityTypeMap["WATER_FITNESS"] = .waterFitness
    workoutActivityTypeMap["WATER_POLO"] = .waterPolo
    workoutActivityTypeMap["WATER_SPORTS"] = .waterSports
    workoutActivityTypeMap["BOXING"] = .boxing
    workoutActivityTypeMap["KICKBOXING"] = .kickboxing
    workoutActivityTypeMap["MARTIAL_ARTS"] = .martialArts
    workoutActivityTypeMap["TAI_CHI"] = .taiChi
    workoutActivityTypeMap["WRESTLING"] = .wrestling
    workoutActivityTypeMap["OTHER"] = .other

    // Set up iOS 13 specific types (ordinary health data types)
    if #available(iOS 13.0, *) {
      dataTypesDict[ACTIVE_ENERGY_BURNED] = HKSampleType.quantityType(
        forIdentifier: .activeEnergyBurned)!
      dataTypesDict[AUDIOGRAM] = HKSampleType.audiogramSampleType()
      dataTypesDict[BASAL_ENERGY_BURNED] = HKSampleType.quantityType(
        forIdentifier: .basalEnergyBurned)!
      dataTypesDict[BLOOD_GLUCOSE] = HKSampleType.quantityType(forIdentifier: .bloodGlucose)!
      dataTypesDict[BLOOD_OXYGEN] = HKSampleType.quantityType(forIdentifier: .oxygenSaturation)!
      dataTypesDict[RESPIRATORY_RATE] = HKSampleType.quantityType(forIdentifier: .respiratoryRate)!
      dataTypesDict[PERIPHERAL_PERFUSION_INDEX] = HKSampleType.quantityType(
        forIdentifier: .peripheralPerfusionIndex)!

      dataTypesDict[BLOOD_PRESSURE_DIASTOLIC] = HKSampleType.quantityType(
        forIdentifier: .bloodPressureDiastolic)!
      dataTypesDict[BLOOD_PRESSURE_SYSTOLIC] = HKSampleType.quantityType(
        forIdentifier: .bloodPressureSystolic)!
      dataTypesDict[BODY_FAT_PERCENTAGE] = HKSampleType.quantityType(
        forIdentifier: .bodyFatPercentage)!
      dataTypesDict[BODY_MASS_INDEX] = HKSampleType.quantityType(forIdentifier: .bodyMassIndex)!
      dataTypesDict[BODY_TEMPERATURE] = HKSampleType.quantityType(forIdentifier: .bodyTemperature)!
      dataTypesDict[DIETARY_CARBS_CONSUMED] = HKSampleType.quantityType(
        forIdentifier: .dietaryCarbohydrates)!
      dataTypesDict[DIETARY_ENERGY_CONSUMED] = HKSampleType.quantityType(
        forIdentifier: .dietaryEnergyConsumed)!
      dataTypesDict[DIETARY_FATS_CONSUMED] = HKSampleType.quantityType(
        forIdentifier: .dietaryFatTotal)!
      dataTypesDict[DIETARY_PROTEIN_CONSUMED] = HKSampleType.quantityType(
        forIdentifier: .dietaryProtein)!
      dataTypesDict[ELECTRODERMAL_ACTIVITY] = HKSampleType.quantityType(
        forIdentifier: .electrodermalActivity)!
      dataTypesDict[FORCED_EXPIRATORY_VOLUME] = HKSampleType.quantityType(
        forIdentifier: .forcedExpiratoryVolume1)!
      dataTypesDict[HEART_RATE] = HKSampleType.quantityType(forIdentifier: .heartRate)!
      dataTypesDict[HEART_RATE_VARIABILITY_SDNN] = HKSampleType.quantityType(
        forIdentifier: .heartRateVariabilitySDNN)!
      dataTypesDict[HEIGHT] = HKSampleType.quantityType(forIdentifier: .height)!
      dataTypesDict[RESTING_HEART_RATE] = HKSampleType.quantityType(
        forIdentifier: .restingHeartRate)!
      dataTypesDict[STEPS] = HKSampleType.quantityType(forIdentifier: .stepCount)!
      dataTypesDict[WAIST_CIRCUMFERENCE] = HKSampleType.quantityType(
        forIdentifier: .waistCircumference)!
      dataTypesDict[WALKING_HEART_RATE] = HKSampleType.quantityType(
        forIdentifier: .walkingHeartRateAverage)!
      dataTypesDict[WEIGHT] = HKSampleType.quantityType(forIdentifier: .bodyMass)!
      dataTypesDict[DISTANCE_WALKING_RUNNING] = HKSampleType.quantityType(
        forIdentifier: .distanceWalkingRunning)!
      dataTypesDict[FLIGHTS_CLIMBED] = HKSampleType.quantityType(forIdentifier: .flightsClimbed)!
      dataTypesDict[WATER] = HKSampleType.quantityType(forIdentifier: .dietaryWater)!
      dataTypesDict[MINDFULNESS] = HKSampleType.categoryType(forIdentifier: .mindfulSession)!
      dataTypesDict[SLEEP_IN_BED] = HKSampleType.categoryType(forIdentifier: .sleepAnalysis)!
      dataTypesDict[SLEEP_ASLEEP] = HKSampleType.categoryType(forIdentifier: .sleepAnalysis)!
      dataTypesDict[SLEEP_AWAKE] = HKSampleType.categoryType(forIdentifier: .sleepAnalysis)!
      dataTypesDict[SLEEP_DEEP] = HKSampleType.categoryType(forIdentifier: .sleepAnalysis)!
      dataTypesDict[SLEEP_REM] = HKSampleType.categoryType(forIdentifier: .sleepAnalysis)!

      dataTypesDict[EXERCISE_TIME] = HKSampleType.quantityType(forIdentifier: .appleExerciseTime)!
      dataTypesDict[WORKOUT] = HKSampleType.workoutType()

      healthDataTypes = Array(dataTypesDict.values)
    }
    // Set up heart rate data types specific to the apple watch, requires iOS 12
    if #available(iOS 12.2, *) {
      dataTypesDict[HIGH_HEART_RATE_EVENT] = HKSampleType.categoryType(
        forIdentifier: .highHeartRateEvent)!
      dataTypesDict[LOW_HEART_RATE_EVENT] = HKSampleType.categoryType(
        forIdentifier: .lowHeartRateEvent)!
      dataTypesDict[IRREGULAR_HEART_RATE_EVENT] = HKSampleType.categoryType(
        forIdentifier: .irregularHeartRhythmEvent)!

      heartRateEventTypes = Set([
        HKSampleType.categoryType(forIdentifier: .highHeartRateEvent)!,
        HKSampleType.categoryType(forIdentifier: .lowHeartRateEvent)!,
        HKSampleType.categoryType(forIdentifier: .irregularHeartRhythmEvent)!,
      ])
    }

    if #available(iOS 13.6, *) {
      dataTypesDict[HEADACHE_UNSPECIFIED] = HKSampleType.categoryType(forIdentifier: .headache)!
      dataTypesDict[HEADACHE_NOT_PRESENT] = HKSampleType.categoryType(forIdentifier: .headache)!
      dataTypesDict[HEADACHE_MILD] = HKSampleType.categoryType(forIdentifier: .headache)!
      dataTypesDict[HEADACHE_MODERATE] = HKSampleType.categoryType(forIdentifier: .headache)!
      dataTypesDict[HEADACHE_SEVERE] = HKSampleType.categoryType(forIdentifier: .headache)!

      headacheType = Set([
        HKSampleType.categoryType(forIdentifier: .headache)!
      ])
    }

    if #available(iOS 14.0, *) {
      dataTypesDict[ELECTROCARDIOGRAM] = HKSampleType.electrocardiogramType()

      unitDict[VOLT] = HKUnit.volt()
      unitDict[INCHES_OF_MERCURY] = HKUnit.inchesOfMercury()

      workoutActivityTypeMap["CARDIO_DANCE"] = HKWorkoutActivityType.cardioDance
      workoutActivityTypeMap["SOCIAL_DANCE"] = HKWorkoutActivityType.socialDance
      workoutActivityTypeMap["PICKLEBALL"] = HKWorkoutActivityType.pickleball
      workoutActivityTypeMap["COOLDOWN"] = HKWorkoutActivityType.cooldown
    }

    // Concatenate heart events, headache and health data types (both may be empty)
    allDataTypes = Set(heartRateEventTypes + healthDataTypes)
    allDataTypes = allDataTypes.union(headacheType)
  }
}<|MERGE_RESOLUTION|>--- conflicted
+++ resolved
@@ -3,709 +3,6 @@
 import UIKit
 
 public class SwiftHealthPlugin: NSObject, FlutterPlugin {
-<<<<<<< HEAD
-    
-    let healthStore = HKHealthStore()
-    var healthDataTypes = [HKSampleType]()
-    var heartRateEventTypes = Set<HKSampleType>()
-    var headacheType = Set<HKSampleType>()
-    var allDataTypes = Set<HKSampleType>()
-    var dataTypesDict: [String: HKSampleType] = [:]
-    var unitDict: [String: HKUnit] = [:]
-    var workoutActivityTypeMap: [String: HKWorkoutActivityType] = [:]
-    
-    // Health Data Type Keys
-    let ACTIVE_ENERGY_BURNED = "ACTIVE_ENERGY_BURNED"
-    let AUDIOGRAM = "AUDIOGRAM"
-    let BASAL_ENERGY_BURNED = "BASAL_ENERGY_BURNED"
-    let BLOOD_GLUCOSE = "BLOOD_GLUCOSE"
-    let BLOOD_OXYGEN = "BLOOD_OXYGEN"
-    let BLOOD_PRESSURE_DIASTOLIC = "BLOOD_PRESSURE_DIASTOLIC"
-    let BLOOD_PRESSURE_SYSTOLIC = "BLOOD_PRESSURE_SYSTOLIC"
-    let BODY_FAT_PERCENTAGE = "BODY_FAT_PERCENTAGE"
-    let BODY_MASS_INDEX = "BODY_MASS_INDEX"
-    let BODY_TEMPERATURE = "BODY_TEMPERATURE"
-    let DIETARY_CARBS_CONSUMED = "DIETARY_CARBS_CONSUMED"
-    let DIETARY_ENERGY_CONSUMED = "DIETARY_ENERGY_CONSUMED"
-    let DIETARY_FATS_CONSUMED = "DIETARY_FATS_CONSUMED"
-    let DIETARY_PROTEIN_CONSUMED = "DIETARY_PROTEIN_CONSUMED"
-    let ELECTRODERMAL_ACTIVITY = "ELECTRODERMAL_ACTIVITY"
-    let FORCED_EXPIRATORY_VOLUME = "FORCED_EXPIRATORY_VOLUME"
-    let HEART_RATE = "HEART_RATE"
-    let HEART_RATE_VARIABILITY_SDNN = "HEART_RATE_VARIABILITY_SDNN"
-    let HEIGHT = "HEIGHT"
-    let HIGH_HEART_RATE_EVENT = "HIGH_HEART_RATE_EVENT"
-    let IRREGULAR_HEART_RATE_EVENT = "IRREGULAR_HEART_RATE_EVENT"
-    let LOW_HEART_RATE_EVENT = "LOW_HEART_RATE_EVENT"
-    let RESTING_HEART_RATE = "RESTING_HEART_RATE"
-    let STEPS = "STEPS"
-    let WAIST_CIRCUMFERENCE = "WAIST_CIRCUMFERENCE"
-    let WALKING_HEART_RATE = "WALKING_HEART_RATE"
-    let WEIGHT = "WEIGHT"
-    let DISTANCE_WALKING_RUNNING = "DISTANCE_WALKING_RUNNING"
-    let FLIGHTS_CLIMBED = "FLIGHTS_CLIMBED"
-    let WATER = "WATER"
-    let MINDFULNESS = "MINDFULNESS"
-    let SLEEP_IN_BED = "SLEEP_IN_BED"
-    let SLEEP_ASLEEP = "SLEEP_ASLEEP"
-    let SLEEP_AWAKE = "SLEEP_AWAKE"
-    let EXERCISE_TIME = "EXERCISE_TIME"
-    let WORKOUT = "WORKOUT"
-    let HEADACHE_UNSPECIFIED = "HEADACHE_UNSPECIFIED"
-    let HEADACHE_NOT_PRESENT = "HEADACHE_NOT_PRESENT"
-    let HEADACHE_MILD = "HEADACHE_MILD"
-    let HEADACHE_MODERATE = "HEADACHE_MODERATE"
-    let HEADACHE_SEVERE = "HEADACHE_SEVERE"
-    let ELECTROCARDIOGRAM = "ELECTROCARDIOGRAM"
-    let NUTRITION = "NUTRITION"
-    
-    // Health Unit types
-    // MOLE_UNIT_WITH_MOLAR_MASS, // requires molar mass input - not supported yet
-    // MOLE_UNIT_WITH_PREFIX_MOLAR_MASS, // requires molar mass & prefix input - not supported yet
-    let GRAM = "GRAM"
-    let KILOGRAM = "KILOGRAM"
-    let OUNCE = "OUNCE"
-    let POUND = "POUND"
-    let STONE = "STONE"
-    let METER = "METER"
-    let INCH = "INCH"
-    let FOOT = "FOOT"
-    let YARD = "YARD"
-    let MILE = "MILE"
-    let LITER = "LITER"
-    let MILLILITER = "MILLILITER"
-    let FLUID_OUNCE_US = "FLUID_OUNCE_US"
-    let FLUID_OUNCE_IMPERIAL = "FLUID_OUNCE_IMPERIAL"
-    let CUP_US = "CUP_US"
-    let CUP_IMPERIAL = "CUP_IMPERIAL"
-    let PINT_US = "PINT_US"
-    let PINT_IMPERIAL = "PINT_IMPERIAL"
-    let PASCAL = "PASCAL"
-    let MILLIMETER_OF_MERCURY = "MILLIMETER_OF_MERCURY"
-    let INCHES_OF_MERCURY = "INCHES_OF_MERCURY"
-    let CENTIMETER_OF_WATER = "CENTIMETER_OF_WATER"
-    let ATMOSPHERE = "ATMOSPHERE"
-    let DECIBEL_A_WEIGHTED_SOUND_PRESSURE_LEVEL = "DECIBEL_A_WEIGHTED_SOUND_PRESSURE_LEVEL"
-    let SECOND = "SECOND"
-    let MILLISECOND = "MILLISECOND"
-    let MINUTE = "MINUTE"
-    let HOUR = "HOUR"
-    let DAY = "DAY"
-    let JOULE = "JOULE"
-    let KILOCALORIE = "KILOCALORIE"
-    let LARGE_CALORIE = "LARGE_CALORIE"
-    let SMALL_CALORIE = "SMALL_CALORIE"
-    let DEGREE_CELSIUS = "DEGREE_CELSIUS"
-    let DEGREE_FAHRENHEIT = "DEGREE_FAHRENHEIT"
-    let KELVIN = "KELVIN"
-    let DECIBEL_HEARING_LEVEL = "DECIBEL_HEARING_LEVEL"
-    let HERTZ = "HERTZ"
-    let SIEMEN = "SIEMEN"
-    let VOLT = "VOLT"
-    let INTERNATIONAL_UNIT = "INTERNATIONAL_UNIT"
-    let COUNT = "COUNT"
-    let PERCENT = "PERCENT"
-    let BEATS_PER_MINUTE = "BEATS_PER_MINUTE"
-    let MILLIGRAM_PER_DECILITER = "MILLIGRAM_PER_DECILITER"
-    let UNKNOWN_UNIT = "UNKNOWN_UNIT"
-    let NO_UNIT = "NO_UNIT"
-    
-    struct PluginError: Error {
-        let message: String
-    }
-    
-    public static func register(with registrar: FlutterPluginRegistrar) {
-        let channel = FlutterMethodChannel(name: "flutter_health", binaryMessenger: registrar.messenger())
-        let instance = SwiftHealthPlugin()
-        registrar.addMethodCallDelegate(instance, channel: channel)
-    }
-    
-    public func handle(_ call: FlutterMethodCall, result: @escaping FlutterResult) {
-        // Set up all data types
-        initializeTypes()
-        
-        /// Handle checkIfHealthDataAvailable
-        if (call.method.elementsEqual("checkIfHealthDataAvailable")){
-            checkIfHealthDataAvailable(call: call, result: result)
-        }
-        /// Handle requestAuthorization
-        else if (call.method.elementsEqual("requestAuthorization")){
-            try! requestAuthorization(call: call, result: result)
-        }
-        
-        /// Handle getData
-        else if (call.method.elementsEqual("getData")){
-            getData(call: call, result: result)
-        }
-        
-        /// Handle getTotalStepsInInterval
-        else if (call.method.elementsEqual("getTotalStepsInInterval")){
-            getTotalStepsInInterval(call: call, result: result)
-        }
-        
-        /// Handle writeData
-        else if (call.method.elementsEqual("writeData")){
-            try! writeData(call: call, result: result)
-        }
-        
-        /// Handle writeAudiogram
-        else if (call.method.elementsEqual("writeAudiogram")){
-            try! writeAudiogram(call: call, result: result)
-        }
-        
-        /// Handle writeBloodPressure
-        else if (call.method.elementsEqual("writeBloodPressure")){
-            try! writeBloodPressure(call: call, result: result)
-        }
-        
-        /// Handle writeMeal
-        else if (call.method.elementsEqual("writeMeal")){
-            try! writeMeal(call: call, result: result)
-        }
-        
-        /// Handle writeWorkoutData
-        else if (call.method.elementsEqual("writeWorkoutData")){
-            try! writeWorkoutData(call: call, result: result)
-        }
-        
-        /// Handle hasPermission
-        else if (call.method.elementsEqual("hasPermissions")){
-            try! hasPermissions(call: call, result: result)
-        }
-        
-        /// Handle delete data
-        else if (call.method.elementsEqual("delete")){
-            try! delete(call: call, result: result)
-        }
-        
-    }
-    
-    func checkIfHealthDataAvailable(call: FlutterMethodCall, result: @escaping FlutterResult) {
-        result(HKHealthStore.isHealthDataAvailable())
-    }
-    
-    func hasPermissions(call: FlutterMethodCall, result: @escaping FlutterResult) throws {
-        let arguments = call.arguments as? NSDictionary
-        guard var types = arguments?["types"] as? Array<String>,
-              var permissions = arguments?["permissions"] as? Array<Int>,
-              types.count == permissions.count
-        else {
-            throw PluginError(message: "Invalid Arguments!")
-        }
-        
-        if let nutritionIndex = types.firstIndex(of: NUTRITION) {
-            types.remove(at: nutritionIndex)
-            let nutritionPermission = permissions[nutritionIndex]
-            permissions.remove(at: nutritionIndex)
-            
-            types.append(DIETARY_ENERGY_CONSUMED)
-            permissions.append(nutritionPermission)
-            types.append(DIETARY_CARBS_CONSUMED)
-            permissions.append(nutritionPermission)
-            types.append(DIETARY_PROTEIN_CONSUMED)
-            permissions.append(nutritionPermission)
-            types.append(DIETARY_FATS_CONSUMED)
-            permissions.append(nutritionPermission)
-        }
-        
-        for (index, type) in types.enumerated() {
-            let sampleType = dataTypeLookUp(key: type)
-            let success = hasPermission(type: sampleType, access: permissions[index])
-            if (success == nil || success == false) {
-                result(success)
-                return
-            }
-        }
-        
-        result(true)
-    }
-    
-    
-    func hasPermission(type: HKSampleType, access: Int) -> Bool? {
-        
-        if #available(iOS 13.0, *) {
-            let status = healthStore.authorizationStatus(for: type)
-            switch access {
-            case 0: // READ
-                return nil
-            case 1: // WRITE
-                return  (status == HKAuthorizationStatus.sharingAuthorized)
-            default: // READ_WRITE
-                return nil
-            }
-        }
-        else {
-            return nil
-        }
-    }
-    
-    func requestAuthorization(call: FlutterMethodCall, result: @escaping FlutterResult) throws {
-        guard let arguments = call.arguments as? NSDictionary,
-              let types = arguments["types"] as? Array<String>,
-              let permissions = arguments["permissions"] as? Array<Int>,
-              permissions.count == types.count
-        else {
-            throw PluginError(message: "Invalid Arguments!")
-        }
-        
-        
-        var typesToRead = Set<HKSampleType>()
-        var typesToWrite = Set<HKSampleType>()
-        for (index, key) in types.enumerated() {
-            if (key == NUTRITION) {
-                let caloriesType = dataTypeLookUp(key: DIETARY_ENERGY_CONSUMED)
-                let carbsType = dataTypeLookUp(key: DIETARY_CARBS_CONSUMED)
-                let proteinType = dataTypeLookUp(key: DIETARY_PROTEIN_CONSUMED)
-                let fatType = dataTypeLookUp(key: DIETARY_FATS_CONSUMED)
-                
-                typesToWrite.insert(caloriesType);
-                typesToWrite.insert(carbsType);
-                typesToWrite.insert(proteinType);
-                typesToWrite.insert(fatType);
-            } else {
-                let dataType = dataTypeLookUp(key: key)
-                let access = permissions[index]
-                switch access {
-                case 0:
-                    typesToRead.insert(dataType)
-                case 1:
-                    typesToWrite.insert(dataType)
-                default:
-                    typesToRead.insert(dataType)
-                    typesToWrite.insert(dataType)
-                }
-            }
-        }
-        
-        if #available(iOS 13.0, *) {
-            healthStore.requestAuthorization(toShare: typesToWrite, read: typesToRead) { (success, error) in
-                DispatchQueue.main.async {
-                    result(success)
-                }
-            }
-        }
-        else {
-            result(false)// Handle the error here.
-        }
-    }
-    
-    func writeData(call: FlutterMethodCall, result: @escaping FlutterResult) throws {
-        guard let arguments = call.arguments as? NSDictionary,
-              let value = (arguments["value"] as? Double),
-              let type = (arguments["dataTypeKey"] as? String),
-              let unit = (arguments["dataUnitKey"] as? String),
-              let startTime = (arguments["startTime"] as? NSNumber),
-              let endTime = (arguments["endTime"] as? NSNumber)
-        else {
-            throw PluginError(message: "Invalid Arguments")
-        }
-        
-        let dateFrom = Date(timeIntervalSince1970: startTime.doubleValue / 1000)
-        let dateTo = Date(timeIntervalSince1970: endTime.doubleValue / 1000)
-        
-        let sample: HKObject
-        
-        if (unitLookUp(key: type) == HKUnit.init(from: "")) {
-            sample = HKCategorySample(type: dataTypeLookUp(key: type) as! HKCategoryType, value: Int(value), start: dateFrom, end: dateTo)
-        } else {
-            let quantity = HKQuantity(unit: unitDict[unit]!, doubleValue: value)
-            
-            sample = HKQuantitySample(type: dataTypeLookUp(key: type) as! HKQuantityType, quantity: quantity, start: dateFrom, end: dateTo)
-        }
-        
-        HKHealthStore().save(sample, withCompletion: { (success, error) in
-            if let err = error {
-                print("Error Saving \(type) Sample: \(err.localizedDescription)")
-            }
-            DispatchQueue.main.async {
-                result(success)
-            }
-        })
-    }
-    
-    func writeAudiogram(call: FlutterMethodCall, result: @escaping FlutterResult) throws {
-        guard let arguments = call.arguments as? NSDictionary,
-              let frequencies = (arguments["frequencies"] as? Array<Double>),
-              let leftEarSensitivities = (arguments["leftEarSensitivities"] as? Array<Double>),
-              let rightEarSensitivities = (arguments["rightEarSensitivities"] as? Array<Double>),
-              let startTime = (arguments["startTime"] as? NSNumber),
-              let endTime = (arguments["endTime"] as? NSNumber)
-        else {
-            throw PluginError(message: "Invalid Arguments")
-        }
-        
-        let dateFrom = Date(timeIntervalSince1970: startTime.doubleValue / 1000)
-        let dateTo = Date(timeIntervalSince1970: endTime.doubleValue / 1000)
-        
-        var sensitivityPoints = [HKAudiogramSensitivityPoint]()
-        
-        for index in 0...frequencies.count-1 {
-            let frequency = HKQuantity(unit: HKUnit.hertz(), doubleValue: frequencies[index])
-            let dbUnit = HKUnit.decibelHearingLevel()
-            let left = HKQuantity(unit: dbUnit, doubleValue: leftEarSensitivities[index])
-            let right = HKQuantity(unit: dbUnit, doubleValue: rightEarSensitivities[index])
-            let sensitivityPoint = try HKAudiogramSensitivityPoint(frequency: frequency,  leftEarSensitivity: left, rightEarSensitivity: right)
-            sensitivityPoints.append(sensitivityPoint)
-        }
-        
-        let audiogram: HKAudiogramSample;
-        let metadataReceived = (arguments["metadata"] as? [String: Any]?)
-        
-        if((metadataReceived) != nil) {
-            guard let deviceName = metadataReceived?!["HKDeviceName"] as? String else { return }
-            guard let externalUUID = metadataReceived?!["HKExternalUUID"] as? String else { return }
-            
-            audiogram = HKAudiogramSample(sensitivityPoints:sensitivityPoints, start: dateFrom, end: dateTo, metadata: [HKMetadataKeyDeviceName: deviceName, HKMetadataKeyExternalUUID: externalUUID])
-            
-        } else {
-            audiogram = HKAudiogramSample(sensitivityPoints:sensitivityPoints, start: dateFrom, end: dateTo, metadata: nil)
-        }
-        
-        HKHealthStore().save(audiogram, withCompletion: { (success, error) in
-            if let err = error {
-                print("Error Saving Audiogram. Sample: \(err.localizedDescription)")
-            }
-            DispatchQueue.main.async {
-                result(success)
-            }
-        })
-    }
-
-    func writeBloodPressure(call: FlutterMethodCall, result: @escaping FlutterResult) throws {
-        guard let arguments = call.arguments as? NSDictionary,
-            let systolic = (arguments["systolic"] as? Double),
-            let diastolic = (arguments["diastolic"] as? Double),
-            let startTime = (arguments["startTime"] as? NSNumber),
-            let endTime = (arguments["endTime"] as? NSNumber)
-        else {
-            throw PluginError(message: "Invalid Arguments")
-        }
-        let dateFrom = Date(timeIntervalSince1970: startTime.doubleValue / 1000)
-        let dateTo = Date(timeIntervalSince1970: endTime.doubleValue / 1000)
-
-        let systolic_sample = HKQuantitySample(type: HKSampleType.quantityType(forIdentifier: .bloodPressureSystolic)!, quantity: HKQuantity(unit: HKUnit.millimeterOfMercury(), doubleValue: systolic), start: dateFrom, end: dateTo)
-        let diastolic_sample = HKQuantitySample(type: HKSampleType.quantityType(forIdentifier: .bloodPressureDiastolic)!, quantity: HKQuantity(unit: HKUnit.millimeterOfMercury(), doubleValue: diastolic), start: dateFrom, end: dateTo)
-        
-        HKHealthStore().save([systolic_sample, diastolic_sample], withCompletion: { (success, error) in
-            if let err = error {
-                print("Error Saving Blood Pressure Sample: \(err.localizedDescription)")
-            }
-            DispatchQueue.main.async {
-                result(success)
-            }
-        })
-    }
-    
-    func writeMeal(call: FlutterMethodCall, result: @escaping FlutterResult) throws {
-        guard let arguments = call.arguments as? NSDictionary,
-            let startTime = (arguments["startTime"] as? NSNumber),
-            let endTime = (arguments["endTime"] as? NSNumber),
-            let calories = (arguments["caloriesConsumed"] as? Double),
-            let carbs = (arguments["carbohydrates"] as? Double?) ?? 0,
-            let protein = (arguments["protein"] as? Double?) ?? 0,
-            let fat = (arguments["fatTotal"] as? Double?) ?? 0,
-            let name = (arguments["name"] as? String?)
-        else {
-            throw PluginError(message: "Invalid Arguments")
-        }
-        let dateFrom = Date(timeIntervalSince1970: startTime.doubleValue / 1000)
-        let dateTo = Date(timeIntervalSince1970: endTime.doubleValue / 1000)
-        
-        let hour = Calendar.current.component(.hour, from: dateFrom)
-        var mealType = "Snacks"
-        
-        if(hour > 5 && hour < 11) {
-            mealType = "Breakfast"
-        } else if(hour > 12 && hour < 15) {
-            mealType = "Lunch"
-        } else if(hour > 18 && hour < 22) {
-            mealType = "Dinner"
-        }
-        
-        var metadata = ["HKFoodMeal": "\(mealType)"]
-        
-        if(name != nil) {
-            metadata[HKMetadataKeyFoodType] = "\(name!)"
-        }
-        
-        var nutrition = Set<HKSample>()
-
-        let caloriesSample = HKQuantitySample(type: HKSampleType.quantityType(forIdentifier: .dietaryEnergyConsumed)!, quantity: HKQuantity(unit: HKUnit.kilocalorie(), doubleValue: calories), start: dateFrom, end: dateTo, metadata: metadata)
-        nutrition.insert(caloriesSample)
-        
-        if(carbs > 0) {
-            let carbsSample = HKQuantitySample(type: HKSampleType.quantityType(forIdentifier: .dietaryCarbohydrates)!, quantity: HKQuantity(unit: HKUnit.gram(), doubleValue: carbs), start: dateFrom, end: dateTo, metadata: metadata)
-            nutrition.insert(carbsSample)
-        }
-        
-        if(protein > 0) {
-            let proteinSample = HKQuantitySample(type: HKSampleType.quantityType(forIdentifier: .dietaryProtein)!, quantity: HKQuantity(unit: HKUnit.gram(), doubleValue: protein), start: dateFrom, end: dateTo, metadata: metadata)
-            nutrition.insert(proteinSample)
-        }
-        
-        if(fat > 0) {
-            let fatSample = HKQuantitySample(type: HKSampleType.quantityType(forIdentifier: .dietaryFatTotal)!, quantity: HKQuantity(unit: HKUnit.gram(), doubleValue: fat), start: dateFrom, end: dateTo, metadata: metadata)
-            nutrition.insert(fatSample)
-        }
-        
-        if #available(iOS 15.0, *){
-            let meal = HKCorrelation.init(type: HKCorrelationType.init(HKCorrelationTypeIdentifier.food), start: dateFrom, end: dateTo, objects: nutrition, metadata: metadata)
-            
-            HKHealthStore().save(meal, withCompletion: { (success, error) in
-                if let err = error {
-                    print("Error Saving Meal Sample: \(err.localizedDescription)")
-                }
-                DispatchQueue.main.async {
-                    result(success)
-                }
-            })
-        } else {
-            result(false)
-        }
-    }
-
-    
-    func writeWorkoutData(call: FlutterMethodCall, result: @escaping FlutterResult) throws {
-        guard let arguments = call.arguments as? NSDictionary,
-              let activityType = (arguments["activityType"] as? String),
-              let startTime = (arguments["startTime"] as? NSNumber),
-              let endTime = (arguments["endTime"] as? NSNumber),
-              let ac = workoutActivityTypeMap[activityType]
-        else {
-            throw PluginError(message: "Invalid Arguments - activityType, startTime or endTime invalid")
-        }
-        
-        var totalEnergyBurned: HKQuantity?
-        var totalDistance: HKQuantity? = nil
-        
-        // Handle optional arguments
-        if let teb = (arguments["totalEnergyBurned"] as? Double) {
-            totalEnergyBurned = HKQuantity(unit: unitDict[(arguments["totalEnergyBurnedUnit"] as! String)]!, doubleValue: teb)
-        }
-        if let td = (arguments["totalDistance"] as? Double) {
-            totalDistance = HKQuantity(unit: unitDict[(arguments["totalDistanceUnit"] as! String)]!, doubleValue: td)
-        }
-        
-       let dateFrom = Date(timeIntervalSince1970: startTime.doubleValue / 1000)
-       let dateTo = Date(timeIntervalSince1970: endTime.doubleValue / 1000)
-        
-        var workout: HKWorkout
-        
-        workout = HKWorkout(activityType: ac, start: dateFrom, end: dateTo, duration: dateTo.timeIntervalSince(dateFrom),
-                            totalEnergyBurned: totalEnergyBurned ?? nil,
-                            totalDistance: totalDistance ?? nil, metadata: nil)
-        
-        HKHealthStore().save(workout, withCompletion: { (success, error) in
-            if let err = error {
-                print("Error Saving Workout. Sample: \(err.localizedDescription)")
-            }
-            DispatchQueue.main.async {
-                result(success)
-            }
-        })
-    }
-    
-    func delete(call: FlutterMethodCall, result: @escaping FlutterResult) {
-        let arguments = call.arguments as? NSDictionary
-        let dataTypeKey = (arguments?["dataTypeKey"] as? String)!
-        let startTime = (arguments?["startTime"] as? NSNumber) ?? 0
-        let endTime = (arguments?["endTime"] as? NSNumber) ?? 0
-
-        let dateFrom = Date(timeIntervalSince1970: startTime.doubleValue / 1000)
-        let dateTo = Date(timeIntervalSince1970: endTime.doubleValue / 1000)
-
-        let dataType = dataTypeLookUp(key: dataTypeKey)
-        
-        let predicate = HKQuery.predicateForSamples(withStart: dateFrom, end: dateTo, options: .strictStartDate)
-        let sortDescriptor = NSSortDescriptor(key: HKSampleSortIdentifierEndDate, ascending: false)
-
-        let deleteQuery = HKSampleQuery(sampleType: dataType, predicate: predicate, limit: HKObjectQueryNoLimit, sortDescriptors: [sortDescriptor]) { [self] x, samplesOrNil, error in
-
-            guard let samplesOrNil = samplesOrNil, error == nil else {
-                // Handle the error if necessary
-                print("Error deleting \(dataType)")
-                return
-            }
-
-            // Delete the retrieved objects from the HealthKit store
-            HKHealthStore().delete(samplesOrNil) { (success, error) in
-                if let err = error {
-                        print("Error deleting \(dataType) Sample: \(err.localizedDescription)")
-                    }
-                    DispatchQueue.main.async {
-                        result(success)
-                    }
-            }
-        }
-
-        HKHealthStore().execute(deleteQuery)
-    }
-    
-    func getData(call: FlutterMethodCall, result: @escaping FlutterResult) {
-        let arguments = call.arguments as? NSDictionary
-        let dataTypeKey = (arguments?["dataTypeKey"] as? String)!
-        let dataUnitKey = (arguments?["dataUnitKey"] as? String)
-        let startTime = (arguments?["startTime"] as? NSNumber) ?? 0
-        let endTime = (arguments?["endTime"] as? NSNumber) ?? 0
-        let limit = (arguments?["limit"] as? Int) ?? HKObjectQueryNoLimit
-        
-        // Convert dates from milliseconds to Date()
-        let dateFrom = Date(timeIntervalSince1970: startTime.doubleValue / 1000)
-        let dateTo = Date(timeIntervalSince1970: endTime.doubleValue / 1000)
-        
-        let dataType = dataTypeLookUp(key: dataTypeKey)
-        var unit: HKUnit?
-        if let dataUnitKey = dataUnitKey {
-            unit = unitDict[dataUnitKey]
-        }
-        
-        let predicate = HKQuery.predicateForSamples(withStart: dateFrom, end: dateTo, options: .strictStartDate)
-        let sortDescriptor = NSSortDescriptor(key: HKSampleSortIdentifierEndDate, ascending: false)
-        
-        let query = HKSampleQuery(sampleType: dataType, predicate: predicate, limit: limit, sortDescriptors: [sortDescriptor]) { [self]
-            x, samplesOrNil, error in
-            
-            switch samplesOrNil {
-            case let (samples as [HKQuantitySample]) as Any:
-                let dictionaries = samples.map { sample -> NSDictionary in
-                    return [
-                        "uuid": "\(sample.uuid)",
-                        "value": sample.quantity.doubleValue(for: unit!),
-                        "date_from": Int(sample.startDate.timeIntervalSince1970 * 1000),
-                        "date_to": Int(sample.endDate.timeIntervalSince1970 * 1000),
-                        "source_id": sample.sourceRevision.source.bundleIdentifier,
-                        "source_name": sample.sourceRevision.source.name
-                    ]
-                }
-                DispatchQueue.main.async {
-                    result(dictionaries)
-                }
-                
-            case var (samplesCategory as [HKCategorySample]) as Any:
-                if (dataTypeKey == self.SLEEP_IN_BED) {
-                    samplesCategory = samplesCategory.filter { $0.value == 0 }
-                }
-                if (dataTypeKey == self.SLEEP_ASLEEP) {
-                    samplesCategory = samplesCategory.filter { $0.value == 1 }
-                }
-                if (dataTypeKey == self.SLEEP_AWAKE) {
-                    samplesCategory = samplesCategory.filter { $0.value == 2 }
-                }
-                if (dataTypeKey == self.HEADACHE_UNSPECIFIED) {
-                    samplesCategory = samplesCategory.filter { $0.value == 0 }
-                }
-                if (dataTypeKey == self.HEADACHE_NOT_PRESENT) {
-                    samplesCategory = samplesCategory.filter { $0.value == 1 }
-                }
-                if (dataTypeKey == self.HEADACHE_MILD) {
-                    samplesCategory = samplesCategory.filter { $0.value == 2 }
-                }
-                if (dataTypeKey == self.HEADACHE_MODERATE) {
-                    samplesCategory = samplesCategory.filter { $0.value == 3 }
-                }
-                if (dataTypeKey == self.HEADACHE_SEVERE) {
-                    samplesCategory = samplesCategory.filter { $0.value == 4 }
-                }
-                let categories = samplesCategory.map { sample -> NSDictionary in
-                    return [
-                        "uuid": "\(sample.uuid)",
-                        "value": sample.value,
-                        "date_from": Int(sample.startDate.timeIntervalSince1970 * 1000),
-                        "date_to": Int(sample.endDate.timeIntervalSince1970 * 1000),
-                        "source_id": sample.sourceRevision.source.bundleIdentifier,
-                        "source_name": sample.sourceRevision.source.name
-                    ]
-                }
-                DispatchQueue.main.async {
-                    result(categories)
-                }
-                
-            case let (samplesWorkout as [HKWorkout]) as Any:
-                
-                let dictionaries = samplesWorkout.map { sample -> NSDictionary in
-                    return [
-                        "uuid": "\(sample.uuid)",
-                        "workoutActivityType": workoutActivityTypeMap.first(where: {$0.value == sample.workoutActivityType})?.key,
-                        "totalEnergyBurned": sample.totalEnergyBurned?.doubleValue(for: HKUnit.kilocalorie()),
-                        "totalEnergyBurnedUnit": "KILOCALORIE",
-                        "totalDistance": sample.totalDistance?.doubleValue(for: HKUnit.meter()),
-                        "totalDistanceUnit": "METER",
-                        "date_from": Int(sample.startDate.timeIntervalSince1970 * 1000),
-                        "date_to": Int(sample.endDate.timeIntervalSince1970 * 1000),
-                        "source_id": sample.sourceRevision.source.bundleIdentifier,
-                        "source_name": sample.sourceRevision.source.name
-                    ]
-                }
-                
-                DispatchQueue.main.async {
-                    result(dictionaries)
-                }
-                
-            case let (samplesAudiogram as [HKAudiogramSample]) as Any:
-                let dictionaries = samplesAudiogram.map { sample -> NSDictionary in
-                    var frequencies = [Double]()
-                    var leftEarSensitivities = [Double]()
-                    var rightEarSensitivities = [Double]()
-                    for samplePoint in sample.sensitivityPoints {
-                        frequencies.append(samplePoint.frequency.doubleValue(for: HKUnit.hertz()))
-                        leftEarSensitivities.append(samplePoint.leftEarSensitivity!.doubleValue(for: HKUnit.decibelHearingLevel()))
-                        rightEarSensitivities.append(samplePoint.rightEarSensitivity!.doubleValue(for: HKUnit.decibelHearingLevel()))
-                    }
-                    return [
-                        "uuid": "\(sample.uuid)",
-                        "frequencies": frequencies,
-                        "leftEarSensitivities": leftEarSensitivities,
-                        "rightEarSensitivities": rightEarSensitivities,
-                        "date_from": Int(sample.startDate.timeIntervalSince1970 * 1000),
-                        "date_to": Int(sample.endDate.timeIntervalSince1970 * 1000),
-                        "source_id": sample.sourceRevision.source.bundleIdentifier,
-                        "source_name": sample.sourceRevision.source.name
-                    ]
-                }
-                DispatchQueue.main.async {
-                    result(dictionaries)
-                }
-                
-            default:
-                if #available(iOS 14.0, *), let ecgSamples = samplesOrNil as? [HKElectrocardiogram] {
-                    let dictionaries = ecgSamples.map(fetchEcgMeasurements)
-                    DispatchQueue.main.async {
-                        result(dictionaries)
-                    }
-                } else {
-                    DispatchQueue.main.async {
-                        print("Error getting ECG - only available on iOS 14.0 and above!")
-                        result(nil)
-                    }
-                }
-            }
-        }
-        
-        HKHealthStore().execute(query)
-    }
-    
-    @available(iOS 14.0, *)
-    private func fetchEcgMeasurements(_ sample: HKElectrocardiogram) -> NSDictionary {
-        let semaphore = DispatchSemaphore(value: 0)
-        var voltageValues = [NSDictionary]()
-        let voltageQuery = HKElectrocardiogramQuery(sample) { query, result in
-            switch (result) {
-            case let .measurement(measurement):
-                if let voltageQuantity = measurement.quantity(for: .appleWatchSimilarToLeadI) {
-                    let voltage = voltageQuantity.doubleValue(for: HKUnit.volt())
-                    let timeSinceSampleStart = measurement.timeSinceSampleStart
-                    voltageValues.append(["voltage": voltage, "timeSinceSampleStart": timeSinceSampleStart])
-                }
-            case .done:
-                semaphore.signal()
-            case let .error(error):
-                print(error)
-            }
-        }
-        HKHealthStore().execute(voltageQuery)
-        semaphore.wait()
-        return [
-=======
 
   let healthStore = HKHealthStore()
   var healthDataTypes = [HKSampleType]()
@@ -764,6 +61,7 @@
   let HEADACHE_MODERATE = "HEADACHE_MODERATE"
   let HEADACHE_SEVERE = "HEADACHE_SEVERE"
   let ELECTROCARDIOGRAM = "ELECTROCARDIOGRAM"
+    let NUTRITION = "NUTRITION"
 
   // Health Unit types
   // MOLE_UNIT_WITH_MOLAR_MASS, // requires molar mass input - not supported yet
@@ -864,6 +162,11 @@
     else if call.method.elementsEqual("writeBloodPressure") {
       try! writeBloodPressure(call: call, result: result)
     }
+        
+        /// Handle writeMeal
+        else if (call.method.elementsEqual("writeMeal")){
+            try! writeMeal(call: call, result: result)
+        }
 
     /// Handle writeWorkoutData
     else if call.method.elementsEqual("writeWorkoutData") {
@@ -888,12 +191,27 @@
 
   func hasPermissions(call: FlutterMethodCall, result: @escaping FlutterResult) throws {
     let arguments = call.arguments as? NSDictionary
-    guard let types = arguments?["types"] as? [String],
-      let permissions = arguments?["permissions"] as? [Int],
+    guard var types = arguments?["types"] as? [String],
+      var permissions = arguments?["permissions"] as? [Int],
       types.count == permissions.count
     else {
       throw PluginError(message: "Invalid Arguments!")
     }
+        
+        if let nutritionIndex = types.firstIndex(of: NUTRITION) {
+            types.remove(at: nutritionIndex)
+            let nutritionPermission = permissions[nutritionIndex]
+            permissions.remove(at: nutritionIndex)
+            
+            types.append(DIETARY_ENERGY_CONSUMED)
+            permissions.append(nutritionPermission)
+            types.append(DIETARY_CARBS_CONSUMED)
+            permissions.append(nutritionPermission)
+            types.append(DIETARY_PROTEIN_CONSUMED)
+            permissions.append(nutritionPermission)
+            types.append(DIETARY_FATS_CONSUMED)
+            permissions.append(nutritionPermission)
+        }
 
     for (index, type) in types.enumerated() {
       let sampleType = dataTypeLookUp(key: type)
@@ -936,18 +254,30 @@
     var typesToRead = Set<HKSampleType>()
     var typesToWrite = Set<HKSampleType>()
     for (index, key) in types.enumerated() {
-      let dataType = dataTypeLookUp(key: key)
-      let access = permissions[index]
-      switch access {
-      case 0:
-        typesToRead.insert(dataType)
-      case 1:
-        typesToWrite.insert(dataType)
-      default:
-        typesToRead.insert(dataType)
-        typesToWrite.insert(dataType)
-      }
-    }
+            if (key == NUTRITION) {
+                let caloriesType = dataTypeLookUp(key: DIETARY_ENERGY_CONSUMED)
+                let carbsType = dataTypeLookUp(key: DIETARY_CARBS_CONSUMED)
+                let proteinType = dataTypeLookUp(key: DIETARY_PROTEIN_CONSUMED)
+                let fatType = dataTypeLookUp(key: DIETARY_FATS_CONSUMED)
+                
+                typesToWrite.insert(caloriesType);
+                typesToWrite.insert(carbsType);
+                typesToWrite.insert(proteinType);
+                typesToWrite.insert(fatType);
+            } else {
+          let dataType = dataTypeLookUp(key: key)
+          let access = permissions[index]
+          switch access {
+          case 0:
+            typesToRead.insert(dataType)
+          case 1:
+            typesToWrite.insert(dataType)
+          default:
+            typesToRead.insert(dataType)
+            typesToWrite.insert(dataType)
+          }
+        }
+        }
 
     if #available(iOS 13.0, *) {
       healthStore.requestAuthorization(toShare: typesToWrite, read: typesToRead) {
@@ -1086,6 +416,74 @@
         }
       })
   }
+    
+    func writeMeal(call: FlutterMethodCall, result: @escaping FlutterResult) throws {
+        guard let arguments = call.arguments as? NSDictionary,
+            let startTime = (arguments["startTime"] as? NSNumber),
+            let endTime = (arguments["endTime"] as? NSNumber),
+            let calories = (arguments["caloriesConsumed"] as? Double),
+            let carbs = (arguments["carbohydrates"] as? Double?) ?? 0,
+            let protein = (arguments["protein"] as? Double?) ?? 0,
+            let fat = (arguments["fatTotal"] as? Double?) ?? 0,
+            let name = (arguments["name"] as? String?)
+        else {
+            throw PluginError(message: "Invalid Arguments")
+        }
+        let dateFrom = Date(timeIntervalSince1970: startTime.doubleValue / 1000)
+        let dateTo = Date(timeIntervalSince1970: endTime.doubleValue / 1000)
+        
+        let hour = Calendar.current.component(.hour, from: dateFrom)
+        var mealType = "Snacks"
+        
+        if(hour > 5 && hour < 11) {
+            mealType = "Breakfast"
+        } else if(hour > 12 && hour < 15) {
+            mealType = "Lunch"
+        } else if(hour > 18 && hour < 22) {
+            mealType = "Dinner"
+        }
+        
+        var metadata = ["HKFoodMeal": "\(mealType)"]
+        
+        if(name != nil) {
+            metadata[HKMetadataKeyFoodType] = "\(name!)"
+        }
+        
+        var nutrition = Set<HKSample>()
+
+        let caloriesSample = HKQuantitySample(type: HKSampleType.quantityType(forIdentifier: .dietaryEnergyConsumed)!, quantity: HKQuantity(unit: HKUnit.kilocalorie(), doubleValue: calories), start: dateFrom, end: dateTo, metadata: metadata)
+        nutrition.insert(caloriesSample)
+        
+        if(carbs > 0) {
+            let carbsSample = HKQuantitySample(type: HKSampleType.quantityType(forIdentifier: .dietaryCarbohydrates)!, quantity: HKQuantity(unit: HKUnit.gram(), doubleValue: carbs), start: dateFrom, end: dateTo, metadata: metadata)
+            nutrition.insert(carbsSample)
+        }
+        
+        if(protein > 0) {
+            let proteinSample = HKQuantitySample(type: HKSampleType.quantityType(forIdentifier: .dietaryProtein)!, quantity: HKQuantity(unit: HKUnit.gram(), doubleValue: protein), start: dateFrom, end: dateTo, metadata: metadata)
+            nutrition.insert(proteinSample)
+        }
+        
+        if(fat > 0) {
+            let fatSample = HKQuantitySample(type: HKSampleType.quantityType(forIdentifier: .dietaryFatTotal)!, quantity: HKQuantity(unit: HKUnit.gram(), doubleValue: fat), start: dateFrom, end: dateTo, metadata: metadata)
+            nutrition.insert(fatSample)
+        }
+        
+        if #available(iOS 15.0, *){
+            let meal = HKCorrelation.init(type: HKCorrelationType.init(HKCorrelationTypeIdentifier.food), start: dateFrom, end: dateTo, objects: nutrition, metadata: metadata)
+            
+            HKHealthStore().save(meal, withCompletion: { (success, error) in
+                if let err = error {
+                    print("Error Saving Meal Sample: \(err.localizedDescription)")
+                }
+                DispatchQueue.main.async {
+                    result(success)
+                }
+            })
+        } else {
+            result(false)
+        }
+    }
 
   func writeWorkoutData(call: FlutterMethodCall, result: @escaping FlutterResult) throws {
     guard let arguments = call.arguments as? NSDictionary,
@@ -1298,7 +696,6 @@
               samplePoint.rightEarSensitivity!.doubleValue(for: HKUnit.decibelHearingLevel()))
           }
           return [
->>>>>>> 450f91f2
             "uuid": "\(sample.uuid)",
             "frequencies": frequencies,
             "leftEarSensitivities": leftEarSensitivities,
