--- conflicted
+++ resolved
@@ -949,15 +949,8 @@
     val optionsToRegister = callToHealthTypes(call)
     mResult = result
 
-<<<<<<< HEAD
-    val isGranted = GoogleSignIn.hasPermissions(
-      GoogleSignIn.getLastSignedInAccount(context!!),
-      optionsToRegister
-    )
-=======
     val isGranted = false
 
->>>>>>> 2f1d8a63
     /// Not granted? Ask for permission
     if (!isGranted && activity != null) {
       GoogleSignIn.requestPermissions(
