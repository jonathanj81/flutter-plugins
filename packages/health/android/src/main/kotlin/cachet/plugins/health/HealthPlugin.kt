package cachet.plugins.health

// import androidx.compose.runtime.mutableStateOf

// Health Connect
import android.app.Activity
import android.content.Context
import android.content.Intent
import android.content.pm.PackageManager
import android.os.Build
import android.os.Handler
import android.util.Log
import androidx.activity.ComponentActivity
import androidx.activity.result.ActivityResultLauncher
import androidx.annotation.NonNull
import androidx.core.content.ContextCompat
import androidx.health.connect.client.HealthConnectClient
import androidx.health.connect.client.PermissionController
import androidx.health.connect.client.permission.HealthPermission
import androidx.health.connect.client.records.*
import androidx.health.connect.client.records.MealType.MEAL_TYPE_BREAKFAST
import androidx.health.connect.client.records.MealType.MEAL_TYPE_DINNER
import androidx.health.connect.client.records.MealType.MEAL_TYPE_LUNCH
import androidx.health.connect.client.records.MealType.MEAL_TYPE_SNACK
import androidx.health.connect.client.records.MealType.MEAL_TYPE_UNKNOWN
import androidx.health.connect.client.request.AggregateRequest
import androidx.health.connect.client.request.ReadRecordsRequest
import androidx.health.connect.client.time.TimeRangeFilter
import androidx.health.connect.client.units.*
import com.google.android.gms.auth.api.signin.GoogleSignIn
import com.google.android.gms.fitness.Fitness
import com.google.android.gms.fitness.FitnessActivities
import com.google.android.gms.fitness.FitnessOptions
import com.google.android.gms.fitness.data.*
import com.google.android.gms.fitness.request.DataDeleteRequest
import com.google.android.gms.fitness.request.DataReadRequest
import com.google.android.gms.fitness.request.SessionInsertRequest
import com.google.android.gms.fitness.request.SessionReadRequest
import com.google.android.gms.fitness.result.DataReadResponse
import com.google.android.gms.fitness.result.SessionReadResponse
import com.google.android.gms.tasks.OnFailureListener
import com.google.android.gms.tasks.OnSuccessListener
import io.flutter.embedding.engine.plugins.FlutterPlugin
import io.flutter.embedding.engine.plugins.activity.ActivityAware
import io.flutter.embedding.engine.plugins.activity.ActivityPluginBinding
import io.flutter.plugin.common.MethodCall
import io.flutter.plugin.common.MethodChannel
import io.flutter.plugin.common.MethodChannel.MethodCallHandler
import io.flutter.plugin.common.MethodChannel.Result
import io.flutter.plugin.common.PluginRegistry.ActivityResultListener
import io.flutter.plugin.common.PluginRegistry.Registrar
import kotlinx.coroutines.*
import java.time.*
import java.time.temporal.ChronoUnit
import java.util.*
import java.util.concurrent.*


const val GOOGLE_FIT_PERMISSIONS_REQUEST_CODE = 1111
const val HEALTH_CONNECT_RESULT_CODE = 16969
const val CHANNEL_NAME = "flutter_health"
const val MMOLL_2_MGDL = 18.0 // 1 mmoll= 18 mgdl

// The minimum android level that can use Health Connect
const val MIN_SUPPORTED_SDK = Build.VERSION_CODES.O_MR1

class HealthPlugin(private var channel: MethodChannel? = null) :
    MethodCallHandler,
    ActivityResultListener,
    Result,
    ActivityAware,
    FlutterPlugin {
    private var mResult: Result? = null
    private var handler: Handler? = null
    private var activity: Activity? = null
    private var context: Context? = null
    private var threadPoolExecutor: ExecutorService? = null
    private var useHealthConnectIfAvailable: Boolean = false
    private var healthConnectRequestPermissionsLauncher:  ActivityResultLauncher<Set<String>>? = null
    private lateinit var healthConnectClient: HealthConnectClient
    private lateinit var scope: CoroutineScope

    private var BODY_FAT_PERCENTAGE = "BODY_FAT_PERCENTAGE"
    private var HEIGHT = "HEIGHT"
    private var WEIGHT = "WEIGHT"
    private var STEPS = "STEPS"
    private var AGGREGATE_STEP_COUNT = "AGGREGATE_STEP_COUNT"
    private var ACTIVE_ENERGY_BURNED = "ACTIVE_ENERGY_BURNED"
    private var HEART_RATE = "HEART_RATE"
    private var BODY_TEMPERATURE = "BODY_TEMPERATURE"
    private var BLOOD_PRESSURE_SYSTOLIC = "BLOOD_PRESSURE_SYSTOLIC"
    private var BLOOD_PRESSURE_DIASTOLIC = "BLOOD_PRESSURE_DIASTOLIC"
    private var BLOOD_OXYGEN = "BLOOD_OXYGEN"
    private var BLOOD_GLUCOSE = "BLOOD_GLUCOSE"
    private var MOVE_MINUTES = "MOVE_MINUTES"
    private var DISTANCE_DELTA = "DISTANCE_DELTA"
    private var WATER = "WATER"
    private var RESTING_HEART_RATE = "RESTING_HEART_RATE"
    private var BASAL_ENERGY_BURNED = "BASAL_ENERGY_BURNED"
    private var FLIGHTS_CLIMBED = "FLIGHTS_CLIMBED"
    private var RESPIRATORY_RATE = "RESPIRATORY_RATE"

    // TODO support unknown?
    private var SLEEP_ASLEEP = "SLEEP_ASLEEP"
    private var SLEEP_AWAKE = "SLEEP_AWAKE"
    private var SLEEP_IN_BED = "SLEEP_IN_BED"
    private var SLEEP_SESSION = "SLEEP_SESSION"
    private var SLEEP_LIGHT = "SLEEP_LIGHT"
    private var SLEEP_DEEP = "SLEEP_DEEP"
    private var SLEEP_REM = "SLEEP_REM"
    private var SLEEP_OUT_OF_BED = "SLEEP_OUT_OF_BED"
    private var WORKOUT = "WORKOUT"
    private var NUTRITION = "NUTRITION"
    private var BREAKFAST = "BREAKFAST"
    private var LUNCH = "LUNCH"
    private var DINNER = "DINNER"
    private var SNACK = "SNACK"
    private var MEAL_UNKNOWN = "UNKNOWN"


    val workoutTypeMap = mapOf(
        "AEROBICS" to FitnessActivities.AEROBICS,
        "AMERICAN_FOOTBALL" to FitnessActivities.FOOTBALL_AMERICAN,
        "ARCHERY" to FitnessActivities.ARCHERY,
        "AUSTRALIAN_FOOTBALL" to FitnessActivities.FOOTBALL_AUSTRALIAN,
        "BADMINTON" to FitnessActivities.BADMINTON,
        "BASEBALL" to FitnessActivities.BASEBALL,
        "BASKETBALL" to FitnessActivities.BASKETBALL,
        "BIATHLON" to FitnessActivities.BIATHLON,
        "BIKING" to FitnessActivities.BIKING,
        "BIKING_HAND" to FitnessActivities.BIKING_HAND,
        "BIKING_MOUNTAIN" to FitnessActivities.BIKING_MOUNTAIN,
        "BIKING_ROAD" to FitnessActivities.BIKING_ROAD,
        "BIKING_SPINNING" to FitnessActivities.BIKING_SPINNING,
        "BIKING_STATIONARY" to FitnessActivities.BIKING_STATIONARY,
        "BIKING_UTILITY" to FitnessActivities.BIKING_UTILITY,
        "BOXING" to FitnessActivities.BOXING,
        "CALISTHENICS" to FitnessActivities.CALISTHENICS,
        "CIRCUIT_TRAINING" to FitnessActivities.CIRCUIT_TRAINING,
        "CRICKET" to FitnessActivities.CRICKET,
        "CROSS_COUNTRY_SKIING" to FitnessActivities.SKIING_CROSS_COUNTRY,
        "CROSS_FIT" to FitnessActivities.CROSSFIT,
        "CURLING" to FitnessActivities.CURLING,
        "DANCING" to FitnessActivities.DANCING,
        "DIVING" to FitnessActivities.DIVING,
        "DOWNHILL_SKIING" to FitnessActivities.SKIING_DOWNHILL,
        "ELEVATOR" to FitnessActivities.ELEVATOR,
        "ELLIPTICAL" to FitnessActivities.ELLIPTICAL,
        "ERGOMETER" to FitnessActivities.ERGOMETER,
        "ESCALATOR" to FitnessActivities.ESCALATOR,
        "FENCING" to FitnessActivities.FENCING,
        "FRISBEE_DISC" to FitnessActivities.FRISBEE_DISC,
        "GARDENING" to FitnessActivities.GARDENING,
        "GOLF" to FitnessActivities.GOLF,
        "GUIDED_BREATHING" to FitnessActivities.GUIDED_BREATHING,
        "GYMNASTICS" to FitnessActivities.GYMNASTICS,
        "HANDBALL" to FitnessActivities.HANDBALL,
        "HIGH_INTENSITY_INTERVAL_TRAINING" to FitnessActivities.HIGH_INTENSITY_INTERVAL_TRAINING,
        "HIKING" to FitnessActivities.HIKING,
        "HOCKEY" to FitnessActivities.HOCKEY,
        "HORSEBACK_RIDING" to FitnessActivities.HORSEBACK_RIDING,
        "HOUSEWORK" to FitnessActivities.HOUSEWORK,
        "IN_VEHICLE" to FitnessActivities.IN_VEHICLE,
        "ICE_SKATING" to FitnessActivities.ICE_SKATING,
        "INTERVAL_TRAINING" to FitnessActivities.INTERVAL_TRAINING,
        "JUMP_ROPE" to FitnessActivities.JUMP_ROPE,
        "KAYAKING" to FitnessActivities.KAYAKING,
        "KETTLEBELL_TRAINING" to FitnessActivities.KETTLEBELL_TRAINING,
        "KICK_SCOOTER" to FitnessActivities.KICK_SCOOTER,
        "KICKBOXING" to FitnessActivities.KICKBOXING,
        "KITE_SURFING" to FitnessActivities.KITESURFING,
        "MARTIAL_ARTS" to FitnessActivities.MARTIAL_ARTS,
        "MEDITATION" to FitnessActivities.MEDITATION,
        "MIXED_MARTIAL_ARTS" to FitnessActivities.MIXED_MARTIAL_ARTS,
        "P90X" to FitnessActivities.P90X,
        "PARAGLIDING" to FitnessActivities.PARAGLIDING,
        "PILATES" to FitnessActivities.PILATES,
        "POLO" to FitnessActivities.POLO,
        "RACQUETBALL" to FitnessActivities.RACQUETBALL,
        "ROCK_CLIMBING" to FitnessActivities.ROCK_CLIMBING,
        "ROWING" to FitnessActivities.ROWING,
        "ROWING_MACHINE" to FitnessActivities.ROWING_MACHINE,
        "RUGBY" to FitnessActivities.RUGBY,
        "RUNNING_JOGGING" to FitnessActivities.RUNNING_JOGGING,
        "RUNNING_SAND" to FitnessActivities.RUNNING_SAND,
        "RUNNING_TREADMILL" to FitnessActivities.RUNNING_TREADMILL,
        "RUNNING" to FitnessActivities.RUNNING,
        "SAILING" to FitnessActivities.SAILING,
        "SCUBA_DIVING" to FitnessActivities.SCUBA_DIVING,
        "SKATING_CROSS" to FitnessActivities.SKATING_CROSS,
        "SKATING_INDOOR" to FitnessActivities.SKATING_INDOOR,
        "SKATING_INLINE" to FitnessActivities.SKATING_INLINE,
        "SKATING" to FitnessActivities.SKATING,
        "SKIING" to FitnessActivities.SKIING,
        "SKIING_BACK_COUNTRY" to FitnessActivities.SKIING_BACK_COUNTRY,
        "SKIING_KITE" to FitnessActivities.SKIING_KITE,
        "SKIING_ROLLER" to FitnessActivities.SKIING_ROLLER,
        "SLEDDING" to FitnessActivities.SLEDDING,
        "SNOWBOARDING" to FitnessActivities.SNOWBOARDING,
        "SNOWMOBILE" to FitnessActivities.SNOWMOBILE,
        "SNOWSHOEING" to FitnessActivities.SNOWSHOEING,
        "SOCCER" to FitnessActivities.FOOTBALL_SOCCER,
        "SOFTBALL" to FitnessActivities.SOFTBALL,
        "SQUASH" to FitnessActivities.SQUASH,
        "STAIR_CLIMBING_MACHINE" to FitnessActivities.STAIR_CLIMBING_MACHINE,
        "STAIR_CLIMBING" to FitnessActivities.STAIR_CLIMBING,
        "STANDUP_PADDLEBOARDING" to FitnessActivities.STANDUP_PADDLEBOARDING,
        "STILL" to FitnessActivities.STILL,
        "STRENGTH_TRAINING" to FitnessActivities.STRENGTH_TRAINING,
        "SURFING" to FitnessActivities.SURFING,
        "SWIMMING_OPEN_WATER" to FitnessActivities.SWIMMING_OPEN_WATER,
        "SWIMMING_POOL" to FitnessActivities.SWIMMING_POOL,
        "SWIMMING" to FitnessActivities.SWIMMING,
        "TABLE_TENNIS" to FitnessActivities.TABLE_TENNIS,
        "TEAM_SPORTS" to FitnessActivities.TEAM_SPORTS,
        "TENNIS" to FitnessActivities.TENNIS,
        "TILTING" to FitnessActivities.TILTING,
        "VOLLEYBALL_BEACH" to FitnessActivities.VOLLEYBALL_BEACH,
        "VOLLEYBALL_INDOOR" to FitnessActivities.VOLLEYBALL_INDOOR,
        "VOLLEYBALL" to FitnessActivities.VOLLEYBALL,
        "WAKEBOARDING" to FitnessActivities.WAKEBOARDING,
        "WALKING_FITNESS" to FitnessActivities.WALKING_FITNESS,
        "WALKING_PACED" to FitnessActivities.WALKING_PACED,
        "WALKING_NORDIC" to FitnessActivities.WALKING_NORDIC,
        "WALKING_STROLLER" to FitnessActivities.WALKING_STROLLER,
        "WALKING_TREADMILL" to FitnessActivities.WALKING_TREADMILL,
        "WALKING" to FitnessActivities.WALKING,
        "WATER_POLO" to FitnessActivities.WATER_POLO,
        "WEIGHTLIFTING" to FitnessActivities.WEIGHTLIFTING,
        "WHEELCHAIR" to FitnessActivities.WHEELCHAIR,
        "WINDSURFING" to FitnessActivities.WINDSURFING,
        "YOGA" to FitnessActivities.YOGA,
        "ZUMBA" to FitnessActivities.ZUMBA,
        "OTHER" to FitnessActivities.OTHER,
    )

    // TODO: Update with new workout types when Health Connect becomes the standard.
    val workoutTypeMapHealthConnect = mapOf(
        // "AEROBICS" to ExerciseSessionRecord.EXERCISE_TYPE_AEROBICS,
        "AMERICAN_FOOTBALL" to ExerciseSessionRecord.EXERCISE_TYPE_FOOTBALL_AMERICAN,
        // "ARCHERY" to ExerciseSessionRecord.EXERCISE_TYPE_ARCHERY,
        "AUSTRALIAN_FOOTBALL" to ExerciseSessionRecord.EXERCISE_TYPE_FOOTBALL_AUSTRALIAN,
        "BADMINTON" to ExerciseSessionRecord.EXERCISE_TYPE_BADMINTON,
        "BASEBALL" to ExerciseSessionRecord.EXERCISE_TYPE_BASEBALL,
        "BASKETBALL" to ExerciseSessionRecord.EXERCISE_TYPE_BASKETBALL,
        // "BIATHLON" to ExerciseSessionRecord.EXERCISE_TYPE_BIATHLON,
        "BIKING" to ExerciseSessionRecord.EXERCISE_TYPE_BIKING,
        // "BIKING_HAND" to ExerciseSessionRecord.EXERCISE_TYPE_BIKING_HAND,
        // "BIKING_MOUNTAIN" to ExerciseSessionRecord.EXERCISE_TYPE_BIKING_MOUNTAIN,
        // "BIKING_ROAD" to ExerciseSessionRecord.EXERCISE_TYPE_BIKING_ROAD,
        // "BIKING_SPINNING" to ExerciseSessionRecord.EXERCISE_TYPE_BIKING_SPINNING,
        // "BIKING_STATIONARY" to ExerciseSessionRecord.EXERCISE_TYPE_BIKING_STATIONARY,
        // "BIKING_UTILITY" to ExerciseSessionRecord.EXERCISE_TYPE_BIKING_UTILITY,
        "BOXING" to ExerciseSessionRecord.EXERCISE_TYPE_BOXING,
        "CALISTHENICS" to ExerciseSessionRecord.EXERCISE_TYPE_CALISTHENICS,
        // "CIRCUIT_TRAINING" to ExerciseSessionRecord.EXERCISE_TYPE_CIRCUIT_TRAINING,
        "CRICKET" to ExerciseSessionRecord.EXERCISE_TYPE_CRICKET,
        // "CROSS_COUNTRY_SKIING" to ExerciseSessionRecord.EXERCISE_TYPE_SKIING_CROSS_COUNTRY,
        // "CROSS_FIT" to ExerciseSessionRecord.EXERCISE_TYPE_CROSSFIT,
        // "CURLING" to ExerciseSessionRecord.EXERCISE_TYPE_CURLING,
        "DANCING" to ExerciseSessionRecord.EXERCISE_TYPE_DANCING,
        // "DIVING" to ExerciseSessionRecord.EXERCISE_TYPE_DIVING,
        // "DOWNHILL_SKIING" to ExerciseSessionRecord.EXERCISE_TYPE_SKIING_DOWNHILL,
        // "ELEVATOR" to ExerciseSessionRecord.EXERCISE_TYPE_ELEVATOR,
        "ELLIPTICAL" to ExerciseSessionRecord.EXERCISE_TYPE_ELLIPTICAL,
        // "ERGOMETER" to ExerciseSessionRecord.EXERCISE_TYPE_ERGOMETER,
        // "ESCALATOR" to ExerciseSessionRecord.EXERCISE_TYPE_ESCALATOR,
        "FENCING" to ExerciseSessionRecord.EXERCISE_TYPE_FENCING,
        "FRISBEE_DISC" to ExerciseSessionRecord.EXERCISE_TYPE_FRISBEE_DISC,
        // "GARDENING" to ExerciseSessionRecord.EXERCISE_TYPE_GARDENING,
        "GOLF" to ExerciseSessionRecord.EXERCISE_TYPE_GOLF,
        "GUIDED_BREATHING" to ExerciseSessionRecord.EXERCISE_TYPE_GUIDED_BREATHING,
        "GYMNASTICS" to ExerciseSessionRecord.EXERCISE_TYPE_GYMNASTICS,
        "HANDBALL" to ExerciseSessionRecord.EXERCISE_TYPE_HANDBALL,
        "HIGH_INTENSITY_INTERVAL_TRAINING" to ExerciseSessionRecord.EXERCISE_TYPE_HIGH_INTENSITY_INTERVAL_TRAINING,
        "HIKING" to ExerciseSessionRecord.EXERCISE_TYPE_HIKING,
        // "HOCKEY" to ExerciseSessionRecord.EXERCISE_TYPE_HOCKEY,
        // "HORSEBACK_RIDING" to ExerciseSessionRecord.EXERCISE_TYPE_HORSEBACK_RIDING,
        // "HOUSEWORK" to ExerciseSessionRecord.EXERCISE_TYPE_HOUSEWORK,
        // "IN_VEHICLE" to ExerciseSessionRecord.EXERCISE_TYPE_IN_VEHICLE,
        "ICE_SKATING" to ExerciseSessionRecord.EXERCISE_TYPE_ICE_SKATING,
        // "INTERVAL_TRAINING" to ExerciseSessionRecord.EXERCISE_TYPE_INTERVAL_TRAINING,
        // "JUMP_ROPE" to ExerciseSessionRecord.EXERCISE_TYPE_JUMP_ROPE,
        // "KAYAKING" to ExerciseSessionRecord.EXERCISE_TYPE_KAYAKING,
        // "KETTLEBELL_TRAINING" to ExerciseSessionRecord.EXERCISE_TYPE_KETTLEBELL_TRAINING,
        // "KICK_SCOOTER" to ExerciseSessionRecord.EXERCISE_TYPE_KICK_SCOOTER,
        // "KICKBOXING" to ExerciseSessionRecord.EXERCISE_TYPE_KICKBOXING,
        // "KITE_SURFING" to ExerciseSessionRecord.EXERCISE_TYPE_KITESURFING,
        "MARTIAL_ARTS" to ExerciseSessionRecord.EXERCISE_TYPE_MARTIAL_ARTS,
        // "MEDITATION" to ExerciseSessionRecord.EXERCISE_TYPE_MEDITATION,
        // "MIXED_MARTIAL_ARTS" to ExerciseSessionRecord.EXERCISE_TYPE_MIXED_MARTIAL_ARTS,
        // "P90X" to ExerciseSessionRecord.EXERCISE_TYPE_P90X,
        "PARAGLIDING" to ExerciseSessionRecord.EXERCISE_TYPE_PARAGLIDING,
        "PILATES" to ExerciseSessionRecord.EXERCISE_TYPE_PILATES,
        // "POLO" to ExerciseSessionRecord.EXERCISE_TYPE_POLO,
        "RACQUETBALL" to ExerciseSessionRecord.EXERCISE_TYPE_RACQUETBALL,
        "ROCK_CLIMBING" to ExerciseSessionRecord.EXERCISE_TYPE_ROCK_CLIMBING,
        "ROWING" to ExerciseSessionRecord.EXERCISE_TYPE_ROWING,
        "ROWING_MACHINE" to ExerciseSessionRecord.EXERCISE_TYPE_ROWING_MACHINE,
        "RUGBY" to ExerciseSessionRecord.EXERCISE_TYPE_RUGBY,
        // "RUNNING_JOGGING" to ExerciseSessionRecord.EXERCISE_TYPE_RUNNING_JOGGING,
        // "RUNNING_SAND" to ExerciseSessionRecord.EXERCISE_TYPE_RUNNING_SAND,
        "RUNNING_TREADMILL" to ExerciseSessionRecord.EXERCISE_TYPE_RUNNING_TREADMILL,
        "RUNNING" to ExerciseSessionRecord.EXERCISE_TYPE_RUNNING,
        "SAILING" to ExerciseSessionRecord.EXERCISE_TYPE_SAILING,
        "SCUBA_DIVING" to ExerciseSessionRecord.EXERCISE_TYPE_SCUBA_DIVING,
        // "SKATING_CROSS" to ExerciseSessionRecord.EXERCISE_TYPE_SKATING_CROSS,
        // "SKATING_INDOOR" to ExerciseSessionRecord.EXERCISE_TYPE_SKATING_INDOOR,
        // "SKATING_INLINE" to ExerciseSessionRecord.EXERCISE_TYPE_SKATING_INLINE,
        "SKATING" to ExerciseSessionRecord.EXERCISE_TYPE_SKATING,
        "SKIING" to ExerciseSessionRecord.EXERCISE_TYPE_SKIING,
        // "SKIING_BACK_COUNTRY" to ExerciseSessionRecord.EXERCISE_TYPE_SKIING_BACK_COUNTRY,
        // "SKIING_KITE" to ExerciseSessionRecord.EXERCISE_TYPE_SKIING_KITE,
        // "SKIING_ROLLER" to ExerciseSessionRecord.EXERCISE_TYPE_SKIING_ROLLER,
        // "SLEDDING" to ExerciseSessionRecord.EXERCISE_TYPE_SLEDDING,
        "SNOWBOARDING" to ExerciseSessionRecord.EXERCISE_TYPE_SNOWBOARDING,
        // "SNOWMOBILE" to ExerciseSessionRecord.EXERCISE_TYPE_SNOWMOBILE,
        "SNOWSHOEING" to ExerciseSessionRecord.EXERCISE_TYPE_SNOWSHOEING,
        // "SOCCER" to ExerciseSessionRecord.EXERCISE_TYPE_FOOTBALL_SOCCER,
        "SOFTBALL" to ExerciseSessionRecord.EXERCISE_TYPE_SOFTBALL,
        "SQUASH" to ExerciseSessionRecord.EXERCISE_TYPE_SQUASH,
        "STAIR_CLIMBING_MACHINE" to ExerciseSessionRecord.EXERCISE_TYPE_STAIR_CLIMBING_MACHINE,
        "STAIR_CLIMBING" to ExerciseSessionRecord.EXERCISE_TYPE_STAIR_CLIMBING,
        // "STANDUP_PADDLEBOARDING" to ExerciseSessionRecord.EXERCISE_TYPE_STANDUP_PADDLEBOARDING,
        // "STILL" to ExerciseSessionRecord.EXERCISE_TYPE_STILL,
        "STRENGTH_TRAINING" to ExerciseSessionRecord.EXERCISE_TYPE_STRENGTH_TRAINING,
        "SURFING" to ExerciseSessionRecord.EXERCISE_TYPE_SURFING,
        "SWIMMING_OPEN_WATER" to ExerciseSessionRecord.EXERCISE_TYPE_SWIMMING_OPEN_WATER,
        "SWIMMING_POOL" to ExerciseSessionRecord.EXERCISE_TYPE_SWIMMING_POOL,
        // "SWIMMING" to ExerciseSessionRecord.EXERCISE_TYPE_SWIMMING,
        "TABLE_TENNIS" to ExerciseSessionRecord.EXERCISE_TYPE_TABLE_TENNIS,
        // "TEAM_SPORTS" to ExerciseSessionRecord.EXERCISE_TYPE_TEAM_SPORTS,
        "TENNIS" to ExerciseSessionRecord.EXERCISE_TYPE_TENNIS,
        // "TILTING" to ExerciseSessionRecord.EXERCISE_TYPE_TILTING,
        // "VOLLEYBALL_BEACH" to ExerciseSessionRecord.EXERCISE_TYPE_VOLLEYBALL_BEACH,
        // "VOLLEYBALL_INDOOR" to ExerciseSessionRecord.EXERCISE_TYPE_VOLLEYBALL_INDOOR,
        "VOLLEYBALL" to ExerciseSessionRecord.EXERCISE_TYPE_VOLLEYBALL,
        // "WAKEBOARDING" to ExerciseSessionRecord.EXERCISE_TYPE_WAKEBOARDING,
        // "WALKING_FITNESS" to ExerciseSessionRecord.EXERCISE_TYPE_WALKING_FITNESS,
        // "WALKING_PACED" to ExerciseSessionRecord.EXERCISE_TYPE_WALKING_PACED,
        // "WALKING_NORDIC" to ExerciseSessionRecord.EXERCISE_TYPE_WALKING_NORDIC,
        // "WALKING_STROLLER" to ExerciseSessionRecord.EXERCISE_TYPE_WALKING_STROLLER,
        // "WALKING_TREADMILL" to ExerciseSessionRecord.EXERCISE_TYPE_WALKING_TREADMILL,
        "WALKING" to ExerciseSessionRecord.EXERCISE_TYPE_WALKING,
        "WATER_POLO" to ExerciseSessionRecord.EXERCISE_TYPE_WATER_POLO,
        "WEIGHTLIFTING" to ExerciseSessionRecord.EXERCISE_TYPE_WEIGHTLIFTING,
        "WHEELCHAIR" to ExerciseSessionRecord.EXERCISE_TYPE_WHEELCHAIR,
        // "WINDSURFING" to ExerciseSessionRecord.EXERCISE_TYPE_WINDSURFING,
        "YOGA" to ExerciseSessionRecord.EXERCISE_TYPE_YOGA,
        // "ZUMBA" to ExerciseSessionRecord.EXERCISE_TYPE_ZUMBA,
        // "OTHER" to ExerciseSessionRecord.EXERCISE_TYPE_OTHER,
    )

    override fun onAttachedToEngine(@NonNull flutterPluginBinding: FlutterPlugin.FlutterPluginBinding) {
        scope = CoroutineScope(SupervisorJob() + Dispatchers.Main)
        channel = MethodChannel(flutterPluginBinding.binaryMessenger, CHANNEL_NAME)
        channel?.setMethodCallHandler(this)
        context = flutterPluginBinding.applicationContext
        threadPoolExecutor = Executors.newFixedThreadPool(4)
        checkAvailability()
        if (healthConnectAvailable) {
            healthConnectClient =
                HealthConnectClient.getOrCreate(flutterPluginBinding.applicationContext)
        }
    }

    override fun onDetachedFromEngine(binding: FlutterPlugin.FlutterPluginBinding) {
        channel = null
        activity = null
        threadPoolExecutor!!.shutdown()
        threadPoolExecutor = null
    }

    // This static function is optional and equivalent to onAttachedToEngine. It supports the old
    // pre-Flutter-1.12 Android projects. You are encouraged to continue supporting
    // plugin registration via this function while apps migrate to use the new Android APIs
    // post-flutter-1.12 via https://flutter.dev/go/android-project-migration.
    //
    // It is encouraged to share logic between onAttachedToEngine and registerWith to keep
    // them functionally equivalent. Only one of onAttachedToEngine or registerWith will be called
    // depending on the user's project. onAttachedToEngine or registerWith must both be defined
    // in the same class.
    companion object {
        @Suppress("unused")
        @JvmStatic
        fun registerWith(registrar: Registrar) {
            val channel = MethodChannel(registrar.messenger(), CHANNEL_NAME)
            val plugin = HealthPlugin(channel)
            registrar.addActivityResultListener(plugin)
            channel.setMethodCallHandler(plugin)
        }
    }

    override fun success(p0: Any?) {
        handler?.post { mResult?.success(p0) }
    }

    override fun notImplemented() {
        handler?.post { mResult?.notImplemented() }
    }

    override fun error(
        errorCode: String,
        errorMessage: String?,
        errorDetails: Any?,
    ) {
        handler?.post { mResult?.error(errorCode, errorMessage, errorDetails) }
    }

    override fun onActivityResult(requestCode: Int, resultCode: Int, data: Intent?): Boolean {
        if (requestCode == GOOGLE_FIT_PERMISSIONS_REQUEST_CODE) {
            if (resultCode == Activity.RESULT_OK) {
                Log.i("FLUTTER_HEALTH", "Access Granted!")
                mResult?.success(true)
            } else if (resultCode == Activity.RESULT_CANCELED) {
                Log.i("FLUTTER_HEALTH", "Access Denied!")
                mResult?.success(false)
            }
        }
        return false
    }

<<<<<<< HEAD
    private  fun onHealthConnectPermissionCallback(permissionGranted: Set<String>)
    {
        if(permissionGranted.isEmpty()) {
            mResult?.success(false);
            Log.i("FLUTTER_HEALTH", "Access Denied (to Health Connect)!")

        }else {
            mResult?.success(true);
            Log.i("FLUTTER_HEALTH", "Access Granted (to Health Connect)!")
        }

    }
=======

>>>>>>> 125fea5b
    private fun keyToHealthDataType(type: String): DataType {
        return when (type) {
            BODY_FAT_PERCENTAGE -> DataType.TYPE_BODY_FAT_PERCENTAGE
            HEIGHT -> DataType.TYPE_HEIGHT
            WEIGHT -> DataType.TYPE_WEIGHT
            STEPS -> DataType.TYPE_STEP_COUNT_DELTA
            AGGREGATE_STEP_COUNT -> DataType.AGGREGATE_STEP_COUNT_DELTA
            ACTIVE_ENERGY_BURNED -> DataType.TYPE_CALORIES_EXPENDED
            HEART_RATE -> DataType.TYPE_HEART_RATE_BPM
            BODY_TEMPERATURE -> HealthDataTypes.TYPE_BODY_TEMPERATURE
            BLOOD_PRESSURE_SYSTOLIC -> HealthDataTypes.TYPE_BLOOD_PRESSURE
            BLOOD_PRESSURE_DIASTOLIC -> HealthDataTypes.TYPE_BLOOD_PRESSURE
            BLOOD_OXYGEN -> HealthDataTypes.TYPE_OXYGEN_SATURATION
            BLOOD_GLUCOSE -> HealthDataTypes.TYPE_BLOOD_GLUCOSE
            MOVE_MINUTES -> DataType.TYPE_MOVE_MINUTES
            DISTANCE_DELTA -> DataType.TYPE_DISTANCE_DELTA
            WATER -> DataType.TYPE_HYDRATION
            SLEEP_ASLEEP -> DataType.TYPE_SLEEP_SEGMENT
            SLEEP_AWAKE -> DataType.TYPE_SLEEP_SEGMENT
            SLEEP_IN_BED -> DataType.TYPE_SLEEP_SEGMENT
            WORKOUT -> DataType.TYPE_ACTIVITY_SEGMENT
            NUTRITION -> DataType.TYPE_NUTRITION
            else -> throw IllegalArgumentException("Unsupported dataType: $type")
        }
    }

    private fun getField(type: String): Field {
        return when (type) {
            BODY_FAT_PERCENTAGE -> Field.FIELD_PERCENTAGE
            HEIGHT -> Field.FIELD_HEIGHT
            WEIGHT -> Field.FIELD_WEIGHT
            STEPS -> Field.FIELD_STEPS
            ACTIVE_ENERGY_BURNED -> Field.FIELD_CALORIES
            HEART_RATE -> Field.FIELD_BPM
            BODY_TEMPERATURE -> HealthFields.FIELD_BODY_TEMPERATURE
            BLOOD_PRESSURE_SYSTOLIC -> HealthFields.FIELD_BLOOD_PRESSURE_SYSTOLIC
            BLOOD_PRESSURE_DIASTOLIC -> HealthFields.FIELD_BLOOD_PRESSURE_DIASTOLIC
            BLOOD_OXYGEN -> HealthFields.FIELD_OXYGEN_SATURATION
            BLOOD_GLUCOSE -> HealthFields.FIELD_BLOOD_GLUCOSE_LEVEL
            MOVE_MINUTES -> Field.FIELD_DURATION
            DISTANCE_DELTA -> Field.FIELD_DISTANCE
            WATER -> Field.FIELD_VOLUME
            SLEEP_ASLEEP -> Field.FIELD_SLEEP_SEGMENT_TYPE
            SLEEP_AWAKE -> Field.FIELD_SLEEP_SEGMENT_TYPE
            SLEEP_IN_BED -> Field.FIELD_SLEEP_SEGMENT_TYPE
            WORKOUT -> Field.FIELD_ACTIVITY
            NUTRITION -> Field.FIELD_NUTRIENTS
            else -> throw IllegalArgumentException("Unsupported dataType: $type")
        }
    }

    private fun isIntField(dataSource: DataSource, unit: Field): Boolean {
        val dataPoint = DataPoint.builder(dataSource).build()
        val value = dataPoint.getValue(unit)
        return value.format == Field.FORMAT_INT32
    }

    // / Extracts the (numeric) value from a Health Data Point
    private fun getHealthDataValue(dataPoint: DataPoint, field: Field): Any {
        val value = dataPoint.getValue(field)
        // Conversion is needed because glucose is stored as mmoll in Google Fit;
        // while mgdl is used for glucose in this plugin.
        val isGlucose = field == HealthFields.FIELD_BLOOD_GLUCOSE_LEVEL
        return when (value.format) {
            Field.FORMAT_FLOAT -> if (!isGlucose) value.asFloat() else value.asFloat() * MMOLL_2_MGDL
            Field.FORMAT_INT32 -> value.asInt()
            Field.FORMAT_STRING -> value.asString()
            else -> Log.e("Unsupported format:", value.format.toString())
        }
    }

    /**
     * Delete records of the given type in the time range
     */
    private fun delete(call: MethodCall, result: Result) {
        if (useHealthConnectIfAvailable && healthConnectAvailable) {
            deleteHCData(call, result)
            return
        }
        if (context == null) {
            result.success(false)
            return
        }

        val type = call.argument<String>("dataTypeKey")!!
        val startTime = call.argument<Long>("startTime")!!
        val endTime = call.argument<Long>("endTime")!!

        // Look up data type and unit for the type key
        val dataType = keyToHealthDataType(type)
        val field = getField(type)

        val typesBuilder = FitnessOptions.builder()
        typesBuilder.addDataType(dataType, FitnessOptions.ACCESS_WRITE)

        val dataSource = DataDeleteRequest.Builder()
            .setTimeInterval(startTime, endTime, TimeUnit.MILLISECONDS)
            .addDataType(dataType)
            .deleteAllSessions()
            .build()

        val fitnessOptions = typesBuilder.build()

        try {
            val googleSignInAccount =
                GoogleSignIn.getAccountForExtension(context!!.applicationContext, fitnessOptions)
            Fitness.getHistoryClient(context!!.applicationContext, googleSignInAccount)
                .deleteData(dataSource)
                .addOnSuccessListener {
                    Log.i("FLUTTER_HEALTH::SUCCESS", "Dataset deleted successfully!")
                    result.success(true)
                }
                .addOnFailureListener(errHandler(result, "There was an error deleting the dataset"))
        } catch (e3: Exception) {
            result.success(false)
        }
    }

    /**
     * Save a Blood Pressure measurement with systolic and diastolic values
     */
    private fun writeBloodPressure(call: MethodCall, result: Result) {
        if (useHealthConnectIfAvailable && healthConnectAvailable) {
            writeBloodPressureHC(call, result)
            return
        }
        if (context == null) {
            result.success(false)
            return
        }

        val dataType = HealthDataTypes.TYPE_BLOOD_PRESSURE
        val systolic = call.argument<Float>("systolic")!!
        val diastolic = call.argument<Float>("diastolic")!!
        val startTime = call.argument<Long>("startTime")!!
        val endTime = call.argument<Long>("endTime")!!

        val typesBuilder = FitnessOptions.builder()
        typesBuilder.addDataType(dataType, FitnessOptions.ACCESS_WRITE)

        val dataSource = DataSource.Builder()
            .setDataType(dataType)
            .setType(DataSource.TYPE_RAW)
            .setDevice(Device.getLocalDevice(context!!.applicationContext))
            .setAppPackageName(context!!.applicationContext)
            .build()

        val builder = DataPoint.builder(dataSource)
            .setTimeInterval(startTime, endTime, TimeUnit.MILLISECONDS)
            .setField(HealthFields.FIELD_BLOOD_PRESSURE_SYSTOLIC, systolic)
            .setField(HealthFields.FIELD_BLOOD_PRESSURE_DIASTOLIC, diastolic)
            .build()

        val dataPoint = builder
        val dataSet = DataSet.builder(dataSource)
            .add(dataPoint)
            .build()

        val fitnessOptions = typesBuilder.build()
        try {
            val googleSignInAccount =
                GoogleSignIn.getAccountForExtension(context!!.applicationContext, fitnessOptions)
            Fitness.getHistoryClient(context!!.applicationContext, googleSignInAccount)
                .insertData(dataSet)
                .addOnSuccessListener {
                    Log.i("FLUTTER_HEALTH::SUCCESS", "Blood Pressure added successfully!")
                    result.success(true)
                }
                .addOnFailureListener(
                    errHandler(
                        result,
                        "There was an error adding the blood pressure data!",
                    ),
                )
        } catch (e3: Exception) {
            result.success(false)
        }
    }

    private fun writeMealHC(call: MethodCall, result: Result) {
        val startTime = Instant.ofEpochMilli(call.argument<Long>("startTime")!!)
        val endTime = Instant.ofEpochMilli(call.argument<Long>("endTime")!!)
        val calories = call.argument<Double>("caloriesConsumed")
        val carbs = call.argument<Double>("carbohydrates") as Double?
        val protein = call.argument<Double>("protein") as Double?
        val fat = call.argument<Double>("fatTotal") as Double?
        val name = call.argument<String>("name")
        val mealType = call.argument<String>("mealType")!!

        scope.launch {
            try {
                val list = mutableListOf<Record>()
                list.add(
                    NutritionRecord(
                        name = name,
                        energy = calories?.kilocalories,
                        totalCarbohydrate = carbs?.grams,
                        protein = protein?.grams,
                        totalFat = fat?.grams,
                        startTime = startTime,
                        startZoneOffset = null,
                        endTime = endTime,
                        endZoneOffset = null,
                        mealType = MapMealTypeToTypeHC[mealType] ?: MEAL_TYPE_UNKNOWN,
                    ),
                )
                healthConnectClient.insertRecords(
                    list,
                )
                result.success(true)
                Log.i("FLUTTER_HEALTH::SUCCESS", "[Health Connect] Meal was successfully added!")

            } catch (e: Exception) {
                Log.w(
                    "FLUTTER_HEALTH::ERROR",
                    "[Health Connect] There was an error adding the meal",
                )
                Log.w("FLUTTER_HEALTH::ERROR", e.message ?: "unknown error")
                Log.w("FLUTTER_HEALTH::ERROR", e.stackTrace.toString())
                result.success(false)
            }

        }
    }


    private fun writeMeal(call: MethodCall, result: Result) {
        if (useHealthConnectIfAvailable && healthConnectAvailable) {
            writeMealHC(call, result)
            return
        }

        if (context == null) {
            result.success(false)
            return
        }

        val startTime = call.argument<Long>("startTime")!!
        val endTime = call.argument<Long>("endTime")!!
        val calories = call.argument<Double>("caloriesConsumed")
        val carbs = call.argument<Double>("carbohydrates") as Double?
        val protein = call.argument<Double>("protein") as Double?
        val fat = call.argument<Double>("fatTotal") as Double?
        val name = call.argument<String>("name")
        val mealType = call.argument<String>("mealType")!!

        val dataType = DataType.TYPE_NUTRITION

        val typesBuilder = FitnessOptions.builder()
        typesBuilder.addDataType(dataType, FitnessOptions.ACCESS_WRITE)

        val dataSource = DataSource.Builder()
            .setDataType(dataType)
            .setType(DataSource.TYPE_RAW)
            .setDevice(Device.getLocalDevice(context!!.applicationContext))
            .setAppPackageName(context!!.applicationContext)
            .build()

        val nutrients = mutableMapOf(
            Field.NUTRIENT_CALORIES to calories?.toFloat()
        )

        if (carbs != null) {
            nutrients[Field.NUTRIENT_TOTAL_CARBS] = carbs.toFloat()
        }

        if (protein != null) {
            nutrients[Field.NUTRIENT_PROTEIN] = protein.toFloat()
        }

        if (fat != null) {
            nutrients[Field.NUTRIENT_TOTAL_FAT] = fat.toFloat()
        }

        val dataBuilder = DataPoint.builder(dataSource)
            .setTimeInterval(startTime, endTime, TimeUnit.MILLISECONDS)
            .setField(Field.FIELD_NUTRIENTS, nutrients)

        if (name != null) {
            dataBuilder.setField(Field.FIELD_FOOD_ITEM, name as String)
        }


        dataBuilder.setField(
            Field.FIELD_MEAL_TYPE,
            MapMealTypeToType[mealType] ?: Field.MEAL_TYPE_UNKNOWN
        )


        val dataPoint = dataBuilder.build()

        val dataSet = DataSet.builder(dataSource)
            .add(dataPoint)
            .build()

        val fitnessOptions = typesBuilder.build()
        try {
            val googleSignInAccount =
                GoogleSignIn.getAccountForExtension(context!!.applicationContext, fitnessOptions)
            Fitness.getHistoryClient(context!!.applicationContext, googleSignInAccount)
                .insertData(dataSet)
                .addOnSuccessListener {
                    Log.i("FLUTTER_HEALTH::SUCCESS", "Meal added successfully!")
                    result.success(true)
                }
                .addOnFailureListener(
                    errHandler(
                        result,
                        "There was an error adding the meal data!"
                    )
                )
        } catch (e3: Exception) {
            result.success(false)
        }
    }

    /**
     * Save a data type in Google Fit
     */
    private fun writeData(call: MethodCall, result: Result) {
        if (useHealthConnectIfAvailable && healthConnectAvailable) {
            writeHCData(call, result)
            return
        }
        if (context == null) {
            result.success(false)
            return
        }

        val type = call.argument<String>("dataTypeKey")!!
        val startTime = call.argument<Long>("startTime")!!
        val endTime = call.argument<Long>("endTime")!!
        val value = call.argument<Float>("value")!!

        // Look up data type and unit for the type key
        val dataType = keyToHealthDataType(type)
        val field = getField(type)

        val typesBuilder = FitnessOptions.builder()
        typesBuilder.addDataType(dataType, FitnessOptions.ACCESS_WRITE)

        val dataSource = DataSource.Builder()
            .setDataType(dataType)
            .setType(DataSource.TYPE_RAW)
            .setDevice(Device.getLocalDevice(context!!.applicationContext))
            .setAppPackageName(context!!.applicationContext)
            .build()

        val builder = if (startTime == endTime) {
            DataPoint.builder(dataSource)
                .setTimestamp(startTime, TimeUnit.MILLISECONDS)
        } else {
            DataPoint.builder(dataSource)
                .setTimeInterval(startTime, endTime, TimeUnit.MILLISECONDS)
        }

        // Conversion is needed because glucose is stored as mmoll in Google Fit;
        // while mgdl is used for glucose in this plugin.
        val isGlucose = field == HealthFields.FIELD_BLOOD_GLUCOSE_LEVEL
        val dataPoint = if (!isIntField(dataSource, field)) {
            builder.setField(field, (if (!isGlucose) value else (value / MMOLL_2_MGDL).toFloat()))
                .build()
        } else {
            builder.setField(field, value.toInt()).build()
        }

        val dataSet = DataSet.builder(dataSource)
            .add(dataPoint)
            .build()

        if (dataType == DataType.TYPE_SLEEP_SEGMENT) {
            typesBuilder.accessSleepSessions(FitnessOptions.ACCESS_READ)
        }
        val fitnessOptions = typesBuilder.build()
        try {
            val googleSignInAccount =
                GoogleSignIn.getAccountForExtension(context!!.applicationContext, fitnessOptions)
            Fitness.getHistoryClient(context!!.applicationContext, googleSignInAccount)
                .insertData(dataSet)
                .addOnSuccessListener {
                    Log.i("FLUTTER_HEALTH::SUCCESS", "Dataset added successfully!")
                    result.success(true)
                }
                .addOnFailureListener(errHandler(result, "There was an error adding the dataset"))
        } catch (e3: Exception) {
            result.success(false)
        }
    }

    /**
     * Save the blood oxygen saturation, in Google Fit with the supplemental flow rate, in HealthConnect without
     */
    private fun writeBloodOxygen(call: MethodCall, result: Result) {
        // Health Connect does not support supplemental flow rate, thus it is ignored
        if (useHealthConnectIfAvailable && healthConnectAvailable) {
            writeHCData(call, result)
            return
        }

        if (context == null) {
            result.success(false)
            return
        }

        val dataType = HealthDataTypes.TYPE_OXYGEN_SATURATION
        val startTime = call.argument<Long>("startTime")!!
        val endTime = call.argument<Long>("endTime")!!
        val saturation = call.argument<Float>("value")!!
        val flowRate = call.argument<Float>("flowRate")!!

        val typesBuilder = FitnessOptions.builder()
        typesBuilder.addDataType(dataType, FitnessOptions.ACCESS_WRITE)

        val dataSource = DataSource.Builder()
            .setDataType(dataType)
            .setType(DataSource.TYPE_RAW)
            .setDevice(Device.getLocalDevice(context!!.applicationContext))
            .setAppPackageName(context!!.applicationContext)
            .build()

        val builder = if (startTime == endTime) {
            DataPoint.builder(dataSource)
                .setTimestamp(startTime, TimeUnit.MILLISECONDS)
        } else {
            DataPoint.builder(dataSource)
                .setTimeInterval(startTime, endTime, TimeUnit.MILLISECONDS)
        }

        builder.setField(HealthFields.FIELD_SUPPLEMENTAL_OXYGEN_FLOW_RATE, flowRate)
        builder.setField(HealthFields.FIELD_OXYGEN_SATURATION, saturation)

        val dataPoint = builder.build()
        val dataSet = DataSet.builder(dataSource)
            .add(dataPoint)
            .build()

        val fitnessOptions = typesBuilder.build()
        try {
            val googleSignInAccount =
                GoogleSignIn.getAccountForExtension(context!!.applicationContext, fitnessOptions)
            Fitness.getHistoryClient(context!!.applicationContext, googleSignInAccount)
                .insertData(dataSet)
                .addOnSuccessListener {
                    Log.i("FLUTTER_HEALTH::SUCCESS", "Blood Oxygen added successfully!")
                    result.success(true)
                }
                .addOnFailureListener(
                    errHandler(
                        result,
                        "There was an error adding the blood oxygen data!",
                    ),
                )
        } catch (e3: Exception) {
            result.success(false)
        }
    }

    /**
     * Save a Workout session with options for distance and calories expended
     */
    private fun writeWorkoutData(call: MethodCall, result: Result) {
        if (useHealthConnectIfAvailable && healthConnectAvailable) {
            writeWorkoutHCData(call, result)
            return
        }
        if (context == null) {
            result.success(false)
            return
        }

        val type = call.argument<String>("activityType")!!
        val startTime = call.argument<Long>("startTime")!!
        val endTime = call.argument<Long>("endTime")!!
        val totalEnergyBurned = call.argument<Int>("totalEnergyBurned")
        val totalDistance = call.argument<Int>("totalDistance")

        val activityType = getActivityType(type)
        // Create the Activity Segment DataSource
        val activitySegmentDataSource = DataSource.Builder()
            .setAppPackageName(context!!.packageName)
            .setDataType(DataType.TYPE_ACTIVITY_SEGMENT)
            .setStreamName("FLUTTER_HEALTH - Activity")
            .setType(DataSource.TYPE_RAW)
            .build()
        // Create the Activity Segment
        val activityDataPoint = DataPoint.builder(activitySegmentDataSource)
            .setTimeInterval(startTime, endTime, TimeUnit.MILLISECONDS)
            .setActivityField(Field.FIELD_ACTIVITY, activityType)
            .build()
        // Add DataPoint to DataSet
        val activitySegments = DataSet.builder(activitySegmentDataSource)
            .add(activityDataPoint)
            .build()

        // If distance is provided
        var distanceDataSet: DataSet? = null
        if (totalDistance != null) {
            // Create a data source
            val distanceDataSource = DataSource.Builder()
                .setAppPackageName(context!!.packageName)
                .setDataType(DataType.TYPE_DISTANCE_DELTA)
                .setStreamName("FLUTTER_HEALTH - Distance")
                .setType(DataSource.TYPE_RAW)
                .build()

            val distanceDataPoint = DataPoint.builder(distanceDataSource)
                .setTimeInterval(startTime, endTime, TimeUnit.MILLISECONDS)
                .setField(Field.FIELD_DISTANCE, totalDistance.toFloat())
                .build()
            // Create a data set
            distanceDataSet = DataSet.builder(distanceDataSource)
                .add(distanceDataPoint)
                .build()
        }
        // If energyBurned is provided
        var energyDataSet: DataSet? = null
        if (totalEnergyBurned != null) {
            // Create a data source
            val energyDataSource = DataSource.Builder()
                .setAppPackageName(context!!.packageName)
                .setDataType(DataType.TYPE_CALORIES_EXPENDED)
                .setStreamName("FLUTTER_HEALTH - Calories")
                .setType(DataSource.TYPE_RAW)
                .build()

            val energyDataPoint = DataPoint.builder(energyDataSource)
                .setTimeInterval(startTime, endTime, TimeUnit.MILLISECONDS)
                .setField(Field.FIELD_CALORIES, totalEnergyBurned.toFloat())
                .build()
            // Create a data set
            energyDataSet = DataSet.builder(energyDataSource)
                .add(energyDataPoint)
                .build()
        }

        // Finish session setup
        val session = Session.Builder()
            .setName(activityType) // TODO: Make a sensible name / allow user to set name
            .setDescription("")
            .setIdentifier(UUID.randomUUID().toString())
            .setActivity(activityType)
            .setStartTime(startTime, TimeUnit.MILLISECONDS)
            .setEndTime(endTime, TimeUnit.MILLISECONDS)
            .build()
        // Build a session and add the values provided
        val sessionInsertRequestBuilder = SessionInsertRequest.Builder()
            .setSession(session)
            .addDataSet(activitySegments)
        if (totalDistance != null) {
            sessionInsertRequestBuilder.addDataSet(distanceDataSet!!)
        }
        if (totalEnergyBurned != null) {
            sessionInsertRequestBuilder.addDataSet(energyDataSet!!)
        }
        val insertRequest = sessionInsertRequestBuilder.build()

        val fitnessOptionsBuilder = FitnessOptions.builder()
            .addDataType(DataType.TYPE_ACTIVITY_SEGMENT, FitnessOptions.ACCESS_WRITE)
        if (totalDistance != null) {
            fitnessOptionsBuilder.addDataType(
                DataType.TYPE_DISTANCE_DELTA,
                FitnessOptions.ACCESS_WRITE,
            )
        }
        if (totalEnergyBurned != null) {
            fitnessOptionsBuilder.addDataType(
                DataType.TYPE_CALORIES_EXPENDED,
                FitnessOptions.ACCESS_WRITE,
            )
        }
        val fitnessOptions = fitnessOptionsBuilder.build()

        try {
            val googleSignInAccount =
                GoogleSignIn.getAccountForExtension(context!!.applicationContext, fitnessOptions)
            Fitness.getSessionsClient(
                context!!.applicationContext,
                googleSignInAccount,
            )
                .insertSession(insertRequest)
                .addOnSuccessListener {
                    Log.i("FLUTTER_HEALTH::SUCCESS", "Workout was successfully added!")
                    result.success(true)
                }
                .addOnFailureListener(errHandler(result, "There was an error adding the workout"))
        } catch (e: Exception) {
            result.success(false)
        }
    }

    /**
     * Get all datapoints of the DataType within the given time range
     */
    private fun getData(call: MethodCall, result: Result) {
        if (useHealthConnectIfAvailable && healthConnectAvailable) {
            getHCData(call, result)
            return
        }

        if (context == null) {
            result.success(null)
            return
        }

        val type = call.argument<String>("dataTypeKey")!!
        val startTime = call.argument<Long>("startTime")!!
        val endTime = call.argument<Long>("endTime")!!
        // Look up data type and unit for the type key
        val dataType = keyToHealthDataType(type)
        val field = getField(type)
        val typesBuilder = FitnessOptions.builder()
        typesBuilder.addDataType(dataType)

        // Add special cases for accessing workouts or sleep data.
        if (dataType == DataType.TYPE_SLEEP_SEGMENT) {
            typesBuilder.accessSleepSessions(FitnessOptions.ACCESS_READ)
        } else if (dataType == DataType.TYPE_ACTIVITY_SEGMENT) {
            typesBuilder.accessActivitySessions(FitnessOptions.ACCESS_READ)
                .addDataType(DataType.TYPE_CALORIES_EXPENDED, FitnessOptions.ACCESS_READ)
                .addDataType(DataType.TYPE_DISTANCE_DELTA, FitnessOptions.ACCESS_READ)
        }
        val fitnessOptions = typesBuilder.build()
        val googleSignInAccount =
            GoogleSignIn.getAccountForExtension(context!!.applicationContext, fitnessOptions)
        // Handle data types
        when (dataType) {
            DataType.TYPE_SLEEP_SEGMENT -> {
                // request to the sessions for sleep data
                val request = SessionReadRequest.Builder()
                    .setTimeInterval(startTime, endTime, TimeUnit.MILLISECONDS)
                    .enableServerQueries()
                    .readSessionsFromAllApps()
                    .includeSleepSessions()
                    .build()
                Fitness.getSessionsClient(context!!.applicationContext, googleSignInAccount)
                    .readSession(request)
                    .addOnSuccessListener(threadPoolExecutor!!, sleepDataHandler(type, result))
                    .addOnFailureListener(
                        errHandler(
                            result,
                            "There was an error getting the sleeping data!",
                        ),
                    )
            }

            DataType.TYPE_ACTIVITY_SEGMENT -> {
                val readRequest: SessionReadRequest
                val readRequestBuilder = SessionReadRequest.Builder()
                    .setTimeInterval(startTime, endTime, TimeUnit.MILLISECONDS)
                    .enableServerQueries()
                    .readSessionsFromAllApps()
                    .includeActivitySessions()
                    .read(dataType)
                    .read(DataType.TYPE_CALORIES_EXPENDED)

                // If fine location is enabled, read distance data
                if (ContextCompat.checkSelfPermission(
                        context!!.applicationContext,
                        android.Manifest.permission.ACCESS_FINE_LOCATION,
                    ) == PackageManager.PERMISSION_GRANTED
                ) {
                    readRequestBuilder.read(DataType.TYPE_DISTANCE_DELTA)
                }
                readRequest = readRequestBuilder.build()
                Fitness.getSessionsClient(context!!.applicationContext, googleSignInAccount)
                    .readSession(readRequest)
                    .addOnSuccessListener(threadPoolExecutor!!, workoutDataHandler(type, result))
                    .addOnFailureListener(
                        errHandler(
                            result,
                            "There was an error getting the workout data!",
                        ),
                    )
            }

            else -> {
                Fitness.getHistoryClient(context!!.applicationContext, googleSignInAccount)
                    .readData(
                        DataReadRequest.Builder()
                            .read(dataType)
                            .setTimeRange(startTime, endTime, TimeUnit.MILLISECONDS)
                            .build(),
                    )
                    .addOnSuccessListener(
                        threadPoolExecutor!!,
                        dataHandler(dataType, field, result),
                    )
                    .addOnFailureListener(
                        errHandler(
                            result,
                            "There was an error getting the data!",
                        ),
                    )
            }
        }
    }

    private fun dataHandler(dataType: DataType, field: Field, result: Result) =
        OnSuccessListener { response: DataReadResponse ->
            // / Fetch all data points for the specified DataType
            val dataSet = response.getDataSet(dataType)
            // / For each data point, extract the contents and send them to Flutter, along with date and unit.
            val healthData = dataSet.dataPoints.mapIndexed { _, dataPoint ->
                return@mapIndexed hashMapOf(
                    "value" to getHealthDataValue(dataPoint, field),
                    "date_from" to dataPoint.getStartTime(TimeUnit.MILLISECONDS),
                    "date_to" to dataPoint.getEndTime(TimeUnit.MILLISECONDS),
                    "source_name" to (
                            dataPoint.originalDataSource.appPackageName
                                ?: (
                                        dataPoint.originalDataSource.device?.model
                                            ?: ""
                                        )
                            ),
                    "source_id" to dataPoint.originalDataSource.streamIdentifier,
                )
            }
            Handler(context!!.mainLooper).run { result.success(healthData) }
        }

    private fun errHandler(result: Result, addMessage: String) = OnFailureListener { exception ->
        Handler(context!!.mainLooper).run { result.success(null) }
        Log.w("FLUTTER_HEALTH::ERROR", addMessage)
        Log.w("FLUTTER_HEALTH::ERROR", exception.message ?: "unknown error")
        Log.w("FLUTTER_HEALTH::ERROR", exception.stackTrace.toString())
    }

    private fun sleepDataHandler(type: String, result: Result) =
        OnSuccessListener { response: SessionReadResponse ->
            val healthData: MutableList<Map<String, Any?>> = mutableListOf()
            for (session in response.sessions) {
                // Return sleep time in Minutes if requested ASLEEP data
                if (type == SLEEP_ASLEEP) {
                    healthData.add(
                        hashMapOf(
                            "value" to session.getEndTime(TimeUnit.MINUTES) - session.getStartTime(
                                TimeUnit.MINUTES,
                            ),
                            "date_from" to session.getStartTime(TimeUnit.MILLISECONDS),
                            "date_to" to session.getEndTime(TimeUnit.MILLISECONDS),
                            "unit" to "MINUTES",
                            "source_name" to session.appPackageName,
                            "source_id" to session.identifier,
                        ),
                    )
                }

                if (type == SLEEP_IN_BED) {
                    val dataSets = response.getDataSet(session)

                    // If the sleep session has finer granularity sub-components, extract them:
                    if (dataSets.isNotEmpty()) {
                        for (dataSet in dataSets) {
                            for (dataPoint in dataSet.dataPoints) {
                                // searching OUT OF BED data
                                if (dataPoint.getValue(Field.FIELD_SLEEP_SEGMENT_TYPE)
                                        .asInt() != 3
                                ) {
                                    healthData.add(
                                        hashMapOf(
                                            "value" to dataPoint.getEndTime(TimeUnit.MINUTES) - dataPoint.getStartTime(
                                                TimeUnit.MINUTES,
                                            ),
                                            "date_from" to dataPoint.getStartTime(TimeUnit.MILLISECONDS),
                                            "date_to" to dataPoint.getEndTime(TimeUnit.MILLISECONDS),
                                            "unit" to "MINUTES",
                                            "source_name" to (
                                                    dataPoint.originalDataSource.appPackageName
                                                        ?: (
                                                                dataPoint.originalDataSource.device?.model
                                                                    ?: "unknown"
                                                                )
                                                    ),
                                            "source_id" to dataPoint.originalDataSource.streamIdentifier,
                                        ),
                                    )
                                }
                            }
                        }
                    } else {
                        healthData.add(
                            hashMapOf(
                                "value" to session.getEndTime(TimeUnit.MINUTES) - session.getStartTime(
                                    TimeUnit.MINUTES,
                                ),
                                "date_from" to session.getStartTime(TimeUnit.MILLISECONDS),
                                "date_to" to session.getEndTime(TimeUnit.MILLISECONDS),
                                "unit" to "MINUTES",
                                "source_name" to session.appPackageName,
                                "source_id" to session.identifier,
                            ),
                        )
                    }
                }

                if (type == SLEEP_AWAKE) {
                    val dataSets = response.getDataSet(session)
                    for (dataSet in dataSets) {
                        for (dataPoint in dataSet.dataPoints) {
                            // searching SLEEP AWAKE data
                            if (dataPoint.getValue(Field.FIELD_SLEEP_SEGMENT_TYPE).asInt() == 1) {
                                healthData.add(
                                    hashMapOf(
                                        "value" to dataPoint.getEndTime(TimeUnit.MINUTES) - dataPoint.getStartTime(
                                            TimeUnit.MINUTES,
                                        ),
                                        "date_from" to dataPoint.getStartTime(TimeUnit.MILLISECONDS),
                                        "date_to" to dataPoint.getEndTime(TimeUnit.MILLISECONDS),
                                        "unit" to "MINUTES",
                                        "source_name" to (
                                                dataPoint.originalDataSource.appPackageName
                                                    ?: (
                                                            dataPoint.originalDataSource.device?.model
                                                                ?: "unknown"
                                                            )
                                                ),
                                        "source_id" to dataPoint.originalDataSource.streamIdentifier,
                                    ),
                                )
                            }
                        }
                    }
                }
            }
            Handler(context!!.mainLooper).run { result.success(healthData) }
        }

    private fun workoutDataHandler(type: String, result: Result) =
        OnSuccessListener { response: SessionReadResponse ->
            val healthData: MutableList<Map<String, Any?>> = mutableListOf()
            for (session in response.sessions) {
                // Look for calories and distance if they
                var totalEnergyBurned = 0.0
                var totalDistance = 0.0
                for (dataSet in response.getDataSet(session)) {
                    if (dataSet.dataType == DataType.TYPE_CALORIES_EXPENDED) {
                        for (dataPoint in dataSet.dataPoints) {
                            totalEnergyBurned += dataPoint.getValue(Field.FIELD_CALORIES).toString()
                                .toDouble()
                        }
                    }
                    if (dataSet.dataType == DataType.TYPE_DISTANCE_DELTA) {
                        for (dataPoint in dataSet.dataPoints) {
                            totalDistance += dataPoint.getValue(Field.FIELD_DISTANCE).toString()
                                .toDouble()
                        }
                    }
                }
                healthData.add(
                    hashMapOf(
                        "workoutActivityType" to (
                                workoutTypeMap.filterValues { it == session.activity }.keys.firstOrNull()
                                    ?: "OTHER"
                                ),
                        "totalEnergyBurned" to if (totalEnergyBurned == 0.0) null else totalEnergyBurned,
                        "totalEnergyBurnedUnit" to "KILOCALORIE",
                        "totalDistance" to if (totalDistance == 0.0) null else totalDistance,
                        "totalDistanceUnit" to "METER",
                        "date_from" to session.getStartTime(TimeUnit.MILLISECONDS),
                        "date_to" to session.getEndTime(TimeUnit.MILLISECONDS),
                        "unit" to "MINUTES",
                        "source_name" to session.appPackageName,
                        "source_id" to session.identifier,
                    ),
                )
            }
            Handler(context!!.mainLooper).run { result.success(healthData) }
        }

    private fun callToHealthTypes(call: MethodCall): FitnessOptions {
        val typesBuilder = FitnessOptions.builder()
        val args = call.arguments as HashMap<*, *>
        val types = (args["types"] as? ArrayList<*>)?.filterIsInstance<String>()
        val permissions = (args["permissions"] as? ArrayList<*>)?.filterIsInstance<Int>()

        assert(types != null)
        assert(permissions != null)
        assert(types!!.count() == permissions!!.count())

        for ((i, typeKey) in types.withIndex()) {
            val access = permissions[i]
            val dataType = keyToHealthDataType(typeKey)
            when (access) {
                0 -> typesBuilder.addDataType(dataType, FitnessOptions.ACCESS_READ)
                1 -> typesBuilder.addDataType(dataType, FitnessOptions.ACCESS_WRITE)
                2 -> {
                    typesBuilder.addDataType(dataType, FitnessOptions.ACCESS_READ)
                    typesBuilder.addDataType(dataType, FitnessOptions.ACCESS_WRITE)
                }

                else -> throw IllegalArgumentException("Unknown access type $access")
            }
            if (typeKey == SLEEP_ASLEEP || typeKey == SLEEP_AWAKE || typeKey == SLEEP_IN_BED) {
                typesBuilder.accessSleepSessions(FitnessOptions.ACCESS_READ)
                when (access) {
                    0 -> typesBuilder.accessSleepSessions(FitnessOptions.ACCESS_READ)
                    1 -> typesBuilder.accessSleepSessions(FitnessOptions.ACCESS_WRITE)
                    2 -> {
                        typesBuilder.accessSleepSessions(FitnessOptions.ACCESS_READ)
                        typesBuilder.accessSleepSessions(FitnessOptions.ACCESS_WRITE)
                    }

                    else -> throw IllegalArgumentException("Unknown access type $access")
                }
            }
            if (typeKey == WORKOUT) {
                when (access) {
                    0 -> typesBuilder.accessActivitySessions(FitnessOptions.ACCESS_READ)
                    1 -> typesBuilder.accessActivitySessions(FitnessOptions.ACCESS_WRITE)
                    2 -> {
                        typesBuilder.accessActivitySessions(FitnessOptions.ACCESS_READ)
                        typesBuilder.accessActivitySessions(FitnessOptions.ACCESS_WRITE)
                    }

                    else -> throw IllegalArgumentException("Unknown access type $access")
                }
            }
        }
        return typesBuilder.build()
    }

    private fun hasPermissions(call: MethodCall, result: Result) {
        if (useHealthConnectIfAvailable && healthConnectAvailable) {
            hasPermissionsHC(call, result)
            return
        }
        if (context == null) {
            result.success(false)
            return
        }

        val optionsToRegister = callToHealthTypes(call)

        val isGranted = GoogleSignIn.hasPermissions(
            GoogleSignIn.getLastSignedInAccount(context!!),
            optionsToRegister,
        )

        result?.success(isGranted)
    }

    /**
     * Requests authorization for the HealthDataTypes
     * with the the READ or READ_WRITE permission type.
     */
    private fun requestAuthorization(call: MethodCall, result: Result) {
        if (context == null) {
            result.success(false)
            return
        }
        mResult = result

        if (useHealthConnectIfAvailable && healthConnectAvailable) {
            requestAuthorizationHC(call, result)
            return
        }

        val optionsToRegister = callToHealthTypes(call)

        // Set to false due to bug described in https://github.com/cph-cachet/flutter-plugins/issues/640#issuecomment-1366830132
        val isGranted = false

        // If not granted then ask for permission
        if (!isGranted && activity != null) {
            GoogleSignIn.requestPermissions(
                activity!!,
                GOOGLE_FIT_PERMISSIONS_REQUEST_CODE,
                GoogleSignIn.getLastSignedInAccount(context!!),
                optionsToRegister,
            )
        } else { // / Permission already granted
            result?.success(true)
        }
    }

    /**
     * Revokes access to Google Fit using the `disableFit`-method.
     *
     * Note: Using the `revokeAccess` creates a bug on android
     * when trying to reapply for permissions afterwards, hence
     * `disableFit` was used.
     */
    private fun revokePermissions(call: MethodCall, result: Result) {
        if (useHealthConnectIfAvailable && healthConnectAvailable) {
            result.notImplemented()
            return
        }
        if (context == null) {
            result.success(false)
            return
        }
        Fitness.getConfigClient(activity!!, GoogleSignIn.getLastSignedInAccount(context!!)!!)
            .disableFit()
            .addOnSuccessListener {
                Log.i("Health", "Disabled Google Fit")
                result.success(true)
            }
            .addOnFailureListener { e ->
                Log.w("Health", "There was an error disabling Google Fit", e)
                result.success(false)
            }
    }

    private fun getTotalStepsInInterval(call: MethodCall, result: Result) {
        val start = call.argument<Long>("startTime")!!
        val end = call.argument<Long>("endTime")!!

        if (useHealthConnectIfAvailable && healthConnectAvailable) {
            getStepsHealthConnect(start, end, result)
            return
        }

        val context = context ?: return

        val stepsDataType = keyToHealthDataType(STEPS)
        val aggregatedDataType = keyToHealthDataType(AGGREGATE_STEP_COUNT)

        val fitnessOptions = FitnessOptions.builder()
            .addDataType(stepsDataType)
            .addDataType(aggregatedDataType)
            .build()
        val gsa = GoogleSignIn.getAccountForExtension(context, fitnessOptions)

        val ds = DataSource.Builder()
            .setAppPackageName("com.google.android.gms")
            .setDataType(stepsDataType)
            .setType(DataSource.TYPE_DERIVED)
            .setStreamName("estimated_steps")
            .build()

        val duration = (end - start).toInt()

        val request = DataReadRequest.Builder()
            .aggregate(ds)
            .bucketByTime(duration, TimeUnit.MILLISECONDS)
            .setTimeRange(start, end, TimeUnit.MILLISECONDS)
            .build()

        Fitness.getHistoryClient(context, gsa).readData(request)
            .addOnFailureListener(
                errHandler(
                    result,
                    "There was an error getting the total steps in the interval!",
                ),
            )
            .addOnSuccessListener(
                threadPoolExecutor!!,
                getStepsInRange(start, end, aggregatedDataType, result),
            )
    }

    private fun getStepsHealthConnect(start: Long, end: Long, result: Result) = scope.launch {
        try {
            val startInstant = Instant.ofEpochMilli(start)
            val endInstant = Instant.ofEpochMilli(end)
            val response = healthConnectClient.aggregate(
                AggregateRequest(
                    metrics = setOf(StepsRecord.COUNT_TOTAL),
                    timeRangeFilter = TimeRangeFilter.between(startInstant, endInstant),
                ),
            )
            // The result may be null if no data is available in the time range.
            val stepsInInterval = response[StepsRecord.COUNT_TOTAL] ?: 0L
            Log.i("FLUTTER_HEALTH::SUCCESS", "returning $stepsInInterval steps")
            result.success(stepsInInterval)
        } catch (e: Exception) {
            Log.i("FLUTTER_HEALTH::ERROR", "unable to return steps")
            result.success(null)
        }
    }

    private fun getStepsInRange(
        start: Long,
        end: Long,
        aggregatedDataType: DataType,
        result: Result,
    ) =
        OnSuccessListener { response: DataReadResponse ->
            val map = HashMap<Long, Int>() // need to return to Dart so can't use sparse array
            for (bucket in response.buckets) {
                val dp = bucket.dataSets.firstOrNull()?.dataPoints?.firstOrNull()
                if (dp != null) {
                    val count = dp.getValue(aggregatedDataType.fields[0])

                    val startTime = dp.getStartTime(TimeUnit.MILLISECONDS)
                    val startDate = Date(startTime)
                    val endDate = Date(dp.getEndTime(TimeUnit.MILLISECONDS))
                    Log.i(
                        "FLUTTER_HEALTH::SUCCESS",
                        "returning $count steps for $startDate - $endDate",
                    )
                    map[startTime] = count.asInt()
                } else {
                    val startDay = Date(start)
                    val endDay = Date(end)
                    Log.i("FLUTTER_HEALTH::ERROR", "no steps for $startDay - $endDay")
                }
            }

            assert(map.size <= 1) { "getTotalStepsInInterval should return only one interval. Found: ${map.size}" }
            Handler(context!!.mainLooper).run {
                result.success(map.values.firstOrNull())
            }
        }

    private fun getActivityType(type: String): String {
        return workoutTypeMap[type] ?: FitnessActivities.UNKNOWN
    }

    /**
     *  Handle calls from the MethodChannel
     */
    override fun onMethodCall(call: MethodCall, result: Result) {
        when (call.method) {
            "useHealthConnectIfAvailable" -> useHealthConnectIfAvailable(call, result)
            "hasPermissions" -> hasPermissions(call, result)
            "requestAuthorization" -> requestAuthorization(call, result)
            "revokePermissions" -> revokePermissions(call, result)
            "getData" -> getData(call, result)
            "writeData" -> writeData(call, result)
            "delete" -> delete(call, result)
            "getTotalStepsInInterval" -> getTotalStepsInInterval(call, result)
            "writeWorkoutData" -> writeWorkoutData(call, result)
            "writeBloodPressure" -> writeBloodPressure(call, result)
            "writeBloodOxygen" -> writeBloodOxygen(call, result)
            "writeMeal" -> writeMeal(call, result)
            else -> result.notImplemented()
        }
    }

    override fun onAttachedToActivity(binding: ActivityPluginBinding) {
        if (channel == null) {
            return
        }
        binding.addActivityResultListener(this)
        activity = binding.activity


        if ( healthConnectAvailable) {
            val requestPermissionActivityContract = PermissionController.createRequestPermissionResultContract()

            healthConnectRequestPermissionsLauncher =(activity as ComponentActivity).registerForActivityResult(requestPermissionActivityContract) { granted ->
                onHealthConnectPermissionCallback(granted);
            }
        }

    }

    override fun onDetachedFromActivityForConfigChanges() {
        onDetachedFromActivity()
    }

    override fun onReattachedToActivityForConfigChanges(binding: ActivityPluginBinding) {
        onAttachedToActivity(binding)
    }

    override fun onDetachedFromActivity() {
        if (channel == null) {
            return
        }
        activity = null
        healthConnectRequestPermissionsLauncher = null;
    }

    /**
     * HEALTH CONNECT BELOW
     */
    var healthConnectAvailable = false
    var healthConnectStatus = HealthConnectClient.SDK_UNAVAILABLE

    fun checkAvailability() {
        healthConnectStatus = HealthConnectClient.getSdkStatus(context!!)
        healthConnectAvailable = healthConnectStatus == HealthConnectClient.SDK_AVAILABLE
    }

    fun useHealthConnectIfAvailable(call: MethodCall, result: Result) {
        useHealthConnectIfAvailable = true
        result.success(null)
    }

    private fun hasPermissionsHC(call: MethodCall, result: Result) {
        val args = call.arguments as HashMap<*, *>
        val types = (args["types"] as? ArrayList<*>)?.filterIsInstance<String>()!!
        val permissions = (args["permissions"] as? ArrayList<*>)?.filterIsInstance<Int>()!!

        var permList = mutableListOf<String>()
        for ((i, typeKey) in types.withIndex()) {
            val access = permissions[i]!!
            val dataType = MapToHCType[typeKey]!!
            if (access == 0) {
                permList.add(
                    HealthPermission.getReadPermission(dataType),
                )
            } else {
                permList.addAll(
                    listOf(
                        HealthPermission.getReadPermission(dataType),
                        HealthPermission.getWritePermission(dataType),
                    ),
                )
            }
            // Workout also needs distance and total energy burned too
            if (typeKey == WORKOUT) {
                if (access == 0) {
                    permList.addAll(
                        listOf(
                            HealthPermission.getReadPermission(DistanceRecord::class),
                            HealthPermission.getReadPermission(TotalCaloriesBurnedRecord::class),
                        ),
                    )
                } else {
                    permList.addAll(
                        listOf(
                            HealthPermission.getReadPermission(DistanceRecord::class),
                            HealthPermission.getReadPermission(TotalCaloriesBurnedRecord::class),
                            HealthPermission.getWritePermission(DistanceRecord::class),
                            HealthPermission.getWritePermission(TotalCaloriesBurnedRecord::class),
                        ),
                    )
                }
            }
        }
        scope.launch {
            result.success(
                healthConnectClient.permissionController.getGrantedPermissions()
                    .containsAll(permList),
            )
        }
    }

    private fun requestAuthorizationHC(call: MethodCall, result: Result) {
        val args = call.arguments as HashMap<*, *>
        val types = (args["types"] as? ArrayList<*>)?.filterIsInstance<String>()!!
        val permissions = (args["permissions"] as? ArrayList<*>)?.filterIsInstance<Int>()!!

        var permList = mutableListOf<String>()
        for ((i, typeKey) in types.withIndex()) {
            val access = permissions[i]!!
            val dataType = MapToHCType[typeKey]!!
            if (access == 0) {
                permList.add(
                    HealthPermission.getReadPermission(dataType),
                )
            } else {
                permList.addAll(
                    listOf(
                        HealthPermission.getReadPermission(dataType),
                        HealthPermission.getWritePermission(dataType),
                    ),
                )
            }
            // Workout also needs distance and total energy burned too
            if (typeKey == WORKOUT) {
                if (access == 0) {
                    permList.addAll(
                        listOf(
                            HealthPermission.getReadPermission(DistanceRecord::class),
                            HealthPermission.getReadPermission(TotalCaloriesBurnedRecord::class),
                        ),
                    )
                } else {
                    permList.addAll(
                        listOf(
                            HealthPermission.getReadPermission(DistanceRecord::class),
                            HealthPermission.getReadPermission(TotalCaloriesBurnedRecord::class),
                            HealthPermission.getWritePermission(DistanceRecord::class),
                            HealthPermission.getWritePermission(TotalCaloriesBurnedRecord::class),
                        ),
                    )
                }
            }
        }
        
        if(healthConnectRequestPermissionsLauncher == null) {
            result.success(false)
            Log.i("FLUTTER_HEALTH", "Permission launcher not found")
            return;
        }


        healthConnectRequestPermissionsLauncher!!.launch(permList.toSet());
    }

    fun getHCData(call: MethodCall, result: Result) {
        val dataType = call.argument<String>("dataTypeKey")!!
        val startTime = Instant.ofEpochMilli(call.argument<Long>("startTime")!!)
        val endTime = Instant.ofEpochMilli(call.argument<Long>("endTime")!!)
        val healthConnectData = mutableListOf<Map<String, Any?>>()
        scope.launch {
            MapToHCType[dataType]?.let { classType ->
                val request = ReadRecordsRequest(
                    recordType = classType,
                    timeRangeFilter = TimeRangeFilter.between(startTime, endTime),
                )
                val response = healthConnectClient.readRecords(request)

                // Workout needs distance and total calories burned too
                if (dataType == WORKOUT) {
                    for (rec in response.records) {
                        val record = rec as ExerciseSessionRecord
                        val distanceRequest = healthConnectClient.readRecords(
                            ReadRecordsRequest(
                                recordType = DistanceRecord::class,
                                timeRangeFilter = TimeRangeFilter.between(
                                    record.startTime,
                                    record.endTime,
                                ),
                            ),
                        )
                        var totalDistance = 0.0
                        for (distanceRec in distanceRequest.records) {
                            totalDistance += distanceRec.distance.inMeters
                        }

                        val energyBurnedRequest = healthConnectClient.readRecords(
                            ReadRecordsRequest(
                                recordType = TotalCaloriesBurnedRecord::class,
                                timeRangeFilter = TimeRangeFilter.between(
                                    record.startTime,
                                    record.endTime,
                                ),
                            ),
                        )
                        var totalEnergyBurned = 0.0
                        for (energyBurnedRec in energyBurnedRequest.records) {
                            totalEnergyBurned += energyBurnedRec.energy.inKilocalories
                        }

                        // val metadata = (rec as Record).metadata
                        // Add final datapoint
                        healthConnectData.add(
                            // mapOf(
                            mapOf<String, Any?>(
                                "workoutActivityType" to (
                                        workoutTypeMapHealthConnect.filterValues { it == record.exerciseType }.keys.firstOrNull()
                                            ?: "OTHER"
                                        ),
                                "totalDistance" to if (totalDistance == 0.0) null else totalDistance,
                                "totalDistanceUnit" to "METER",
                                "totalEnergyBurned" to if (totalEnergyBurned == 0.0) null else totalEnergyBurned,
                                "totalEnergyBurnedUnit" to "KILOCALORIE",
                                "unit" to "MINUTES",
                                "date_from" to rec.startTime.toEpochMilli(),
                                "date_to" to rec.endTime.toEpochMilli(),
                                "source_id" to "",
                                "source_name" to record.metadata.dataOrigin.packageName,
                            ),
                        )
                    }
                    // Filter sleep stages for requested stage
                } else if (classType == SleepStageRecord::class) {
                    for (rec in response.records) {
                        if (rec is SleepStageRecord) {
                            if (dataType == MapSleepStageToType[rec.stage]) {
                                healthConnectData.addAll(convertRecord(rec, dataType))
                            }
                        }
                    }
                } else {
                    for (rec in response.records) {
                        healthConnectData.addAll(convertRecord(rec, dataType))
                    }
                }
            }
            Handler(context!!.mainLooper).run { result.success(healthConnectData) }
        }
    }

    // TODO: Find alternative to SOURCE_ID or make it nullable?
    fun convertRecord(record: Any, dataType: String): List<Map<String, Any>> {
        val metadata = (record as Record).metadata
        when (record) {
            is WeightRecord -> return listOf(
                mapOf<String, Any>(
                    "value" to record.weight.inKilograms,
                    "date_from" to record.time.toEpochMilli(),
                    "date_to" to record.time.toEpochMilli(),
                    "source_id" to "",
                    "source_name" to metadata.dataOrigin.packageName,
                ),
            )

            is HeightRecord -> return listOf(
                mapOf<String, Any>(
                    "value" to record.height.inMeters,
                    "date_from" to record.time.toEpochMilli(),
                    "date_to" to record.time.toEpochMilli(),
                    "source_id" to "",
                    "source_name" to metadata.dataOrigin.packageName,
                ),
            )

            is BodyFatRecord -> return listOf(
                mapOf<String, Any>(
                    "value" to record.percentage.value,
                    "date_from" to record.time.toEpochMilli(),
                    "date_to" to record.time.toEpochMilli(),
                    "source_id" to "",
                    "source_name" to metadata.dataOrigin.packageName,
                ),
            )

            is StepsRecord -> return listOf(
                mapOf<String, Any>(
                    "value" to record.count,
                    "date_from" to record.startTime.toEpochMilli(),
                    "date_to" to record.endTime.toEpochMilli(),
                    "source_id" to "",
                    "source_name" to metadata.dataOrigin.packageName,
                ),
            )

            is ActiveCaloriesBurnedRecord -> return listOf(
                mapOf<String, Any>(
                    "value" to record.energy.inKilocalories,
                    "date_from" to record.startTime.toEpochMilli(),
                    "date_to" to record.endTime.toEpochMilli(),
                    "source_id" to "",
                    "source_name" to metadata.dataOrigin.packageName,
                ),
            )

            is HeartRateRecord -> return record.samples.map {
                mapOf<String, Any>(
                    "value" to it.beatsPerMinute,
                    "date_from" to it.time.toEpochMilli(),
                    "date_to" to it.time.toEpochMilli(),
                    "source_id" to "",
                    "source_name" to metadata.dataOrigin.packageName,
                )
            }

            is BodyTemperatureRecord -> return listOf(
                mapOf<String, Any>(
                    "value" to record.temperature.inCelsius,
                    "date_from" to record.time.toEpochMilli(),
                    "date_to" to record.time.toEpochMilli(),
                    "source_id" to "",
                    "source_name" to metadata.dataOrigin.packageName,
                ),
            )

            is BloodPressureRecord -> return listOf(
                mapOf<String, Any>(
                    "value" to if (dataType == BLOOD_PRESSURE_DIASTOLIC) record.diastolic.inMillimetersOfMercury else record.systolic.inMillimetersOfMercury,
                    "date_from" to record.time.toEpochMilli(),
                    "date_to" to record.time.toEpochMilli(),
                    "source_id" to "",
                    "source_name" to metadata.dataOrigin.packageName,
                ),
            )

            is OxygenSaturationRecord -> return listOf(
                mapOf<String, Any>(
                    "value" to record.percentage.value,
                    "date_from" to record.time.toEpochMilli(),
                    "date_to" to record.time.toEpochMilli(),
                    "source_id" to "",
                    "source_name" to metadata.dataOrigin.packageName,
                ),
            )

            is BloodGlucoseRecord -> return listOf(
                mapOf<String, Any>(
                    "value" to record.level.inMilligramsPerDeciliter,
                    "date_from" to record.time.toEpochMilli(),
                    "date_to" to record.time.toEpochMilli(),
                    "source_id" to "",
                    "source_name" to metadata.dataOrigin.packageName,
                ),
            )

            is DistanceRecord -> return listOf(
                mapOf<String, Any>(
                    "value" to record.distance.inMeters,
                    "date_from" to record.startTime.toEpochMilli(),
                    "date_to" to record.endTime.toEpochMilli(),
                    "source_id" to "",
                    "source_name" to metadata.dataOrigin.packageName,
                ),
            )

            is HydrationRecord -> return listOf(
                mapOf<String, Any>(
                    "value" to record.volume.inLiters,
                    "date_from" to record.startTime.toEpochMilli(),
                    "date_to" to record.endTime.toEpochMilli(),
                    "source_id" to "",
                    "source_name" to metadata.dataOrigin.packageName,
                ),
            )

            is SleepSessionRecord -> return listOf(
                mapOf<String, Any>(
                    "date_from" to record.startTime.toEpochMilli(),
                    "date_to" to record.endTime.toEpochMilli(),
                    "value" to ChronoUnit.MINUTES.between(record.startTime, record.endTime),
                    "source_id" to "",
                    "source_name" to metadata.dataOrigin.packageName,
                ),
            )

            is SleepStageRecord -> return listOf(
                mapOf<String, Any>(
                    "stage" to record.stage,
                    "value" to ChronoUnit.MINUTES.between(record.startTime, record.endTime),
                    "date_from" to record.startTime.toEpochMilli(),
                    "date_to" to record.endTime.toEpochMilli(),
                    "source_id" to "",
                    "source_name" to metadata.dataOrigin.packageName,
                ),
            )

            is RestingHeartRateRecord -> return listOf(
                mapOf<String, Any>(
                    "value" to record.beatsPerMinute,
                    "date_from" to record.time.toEpochMilli(),
                    "date_to" to record.time.toEpochMilli(),
                    "source_id" to "",
                    "source_name" to metadata.dataOrigin.packageName,
                )
            )

            is BasalMetabolicRateRecord -> return listOf(
                mapOf<String, Any>(
                    "value" to record.basalMetabolicRate.inKilocaloriesPerDay,
                    "date_from" to record.time.toEpochMilli(),
                    "date_to" to record.time.toEpochMilli(),
                    "source_id" to "",
                    "source_name" to metadata.dataOrigin.packageName,
                )
            )

            is FloorsClimbedRecord -> return listOf(
                mapOf<String, Any>(
                    "value" to record.floors,
                    "date_from" to record.startTime.toEpochMilli(),
                    "date_to" to record.endTime.toEpochMilli(),
                    "source_id" to "",
                    "source_name" to metadata.dataOrigin.packageName,
                )
            )

            is RespiratoryRateRecord -> return listOf(
                mapOf<String, Any>(
                    "value" to record.rate,
                    "date_from" to record.time.toEpochMilli(),
                    "date_to" to record.time.toEpochMilli(),
                    "source_id" to "",
                    "source_name" to metadata.dataOrigin.packageName,
                )
            )

            is NutritionRecord -> return listOf(
                mapOf<String, Any>(
                    "calories" to record.energy!!.inKilocalories,
                    "protein" to record.protein!!.inGrams,
                    "carbs" to record.totalCarbohydrate!!.inGrams,
                    "fat" to record.totalFat!!.inGrams,
                    "name" to record.name!!,
                    "mealType" to (MapTypeToMealTypeHC[record.mealType] ?: MEAL_TYPE_UNKNOWN),
                    "date_from" to record.startTime.toEpochMilli(),
                    "date_to" to record.endTime.toEpochMilli(),
                    "source_id" to "",
                    "source_name" to metadata.dataOrigin.packageName,
                )
            )
            // is ExerciseSessionRecord -> return listOf(mapOf<String, Any>("value" to ,
            //                                             "date_from" to ,
            //                                             "date_to" to ,
            //                                             "source_id" to "",
            //                                             "source_name" to metadata.dataOrigin.packageName))
            else -> throw IllegalArgumentException("Health data type not supported") // TODO: Exception or error?
        }
    }

    fun writeHCData(call: MethodCall, result: Result) {
        val type = call.argument<String>("dataTypeKey")!!
        val startTime = call.argument<Long>("startTime")!!
        val endTime = call.argument<Long>("endTime")!!
        val value = call.argument<Double>("value")!!
        val record = when (type) {
            BODY_FAT_PERCENTAGE -> BodyFatRecord(
                time = Instant.ofEpochMilli(startTime),
                percentage = Percentage(value),
                zoneOffset = null,
            )

            HEIGHT -> HeightRecord(
                time = Instant.ofEpochMilli(startTime),
                height = Length.meters(value),
                zoneOffset = null,
            )

            WEIGHT -> WeightRecord(
                time = Instant.ofEpochMilli(startTime),
                weight = Mass.kilograms(value),
                zoneOffset = null,
            )

            STEPS -> StepsRecord(
                startTime = Instant.ofEpochMilli(startTime),
                endTime = Instant.ofEpochMilli(endTime),
                count = value.toLong(),
                startZoneOffset = null,
                endZoneOffset = null,
            )

            ACTIVE_ENERGY_BURNED -> ActiveCaloriesBurnedRecord(
                startTime = Instant.ofEpochMilli(startTime),
                endTime = Instant.ofEpochMilli(endTime),
                energy = Energy.kilocalories(value),
                startZoneOffset = null,
                endZoneOffset = null,
            )

            HEART_RATE -> HeartRateRecord(
                startTime = Instant.ofEpochMilli(startTime),
                endTime = Instant.ofEpochMilli(endTime),
                samples = listOf<HeartRateRecord.Sample>(
                    HeartRateRecord.Sample(
                        time = Instant.ofEpochMilli(startTime),
                        beatsPerMinute = value.toLong(),
                    ),
                ),
                startZoneOffset = null,
                endZoneOffset = null,
            )

            BODY_TEMPERATURE -> BodyTemperatureRecord(
                time = Instant.ofEpochMilli(startTime),
                temperature = Temperature.celsius(value),
                zoneOffset = null,
            )

            BLOOD_OXYGEN -> OxygenSaturationRecord(
                time = Instant.ofEpochMilli(startTime),
                percentage = Percentage(value),
                zoneOffset = null,
            )

            BLOOD_GLUCOSE -> BloodGlucoseRecord(
                time = Instant.ofEpochMilli(startTime),
                level = BloodGlucose.milligramsPerDeciliter(value),
                zoneOffset = null,
            )

            DISTANCE_DELTA -> DistanceRecord(
                startTime = Instant.ofEpochMilli(startTime),
                endTime = Instant.ofEpochMilli(endTime),
                distance = Length.meters(value),
                startZoneOffset = null,
                endZoneOffset = null,
            )

            WATER -> HydrationRecord(
                startTime = Instant.ofEpochMilli(startTime),
                endTime = Instant.ofEpochMilli(endTime),
                volume = Volume.liters(value),
                startZoneOffset = null,
                endZoneOffset = null,
            )

            SLEEP_ASLEEP -> SleepStageRecord(
                startTime = Instant.ofEpochMilli(startTime),
                endTime = Instant.ofEpochMilli(endTime),
                startZoneOffset = null,
                endZoneOffset = null,
                stage = SleepStageRecord.STAGE_TYPE_SLEEPING,
            )

            SLEEP_LIGHT -> SleepStageRecord(
                startTime = Instant.ofEpochMilli(startTime),
                endTime = Instant.ofEpochMilli(endTime),
                startZoneOffset = null,
                endZoneOffset = null,
                stage = SleepStageRecord.STAGE_TYPE_LIGHT,
            )

            SLEEP_DEEP -> SleepStageRecord(
                startTime = Instant.ofEpochMilli(startTime),
                endTime = Instant.ofEpochMilli(endTime),
                startZoneOffset = null,
                endZoneOffset = null,
                stage = SleepStageRecord.STAGE_TYPE_DEEP,
            )

            SLEEP_REM -> SleepStageRecord(
                startTime = Instant.ofEpochMilli(startTime),
                endTime = Instant.ofEpochMilli(endTime),
                startZoneOffset = null,
                endZoneOffset = null,
                stage = SleepStageRecord.STAGE_TYPE_REM,
            )

            SLEEP_OUT_OF_BED -> SleepStageRecord(
                startTime = Instant.ofEpochMilli(startTime),
                endTime = Instant.ofEpochMilli(endTime),
                startZoneOffset = null,
                endZoneOffset = null,
                stage = SleepStageRecord.STAGE_TYPE_OUT_OF_BED,
            )

            SLEEP_AWAKE -> SleepStageRecord(
                startTime = Instant.ofEpochMilli(startTime),
                endTime = Instant.ofEpochMilli(endTime),
                startZoneOffset = null,
                endZoneOffset = null,
                stage = SleepStageRecord.STAGE_TYPE_AWAKE,
            )


            SLEEP_SESSION -> SleepSessionRecord(
                startTime = Instant.ofEpochMilli(startTime),
                endTime = Instant.ofEpochMilli(endTime),
                startZoneOffset = null,
                endZoneOffset = null,
            )

            RESTING_HEART_RATE -> RestingHeartRateRecord(
                time = Instant.ofEpochMilli(startTime),
                beatsPerMinute = value.toLong(),
                zoneOffset = null,
            )

            BASAL_ENERGY_BURNED -> BasalMetabolicRateRecord(
                time = Instant.ofEpochMilli(startTime),
                basalMetabolicRate = Power.kilocaloriesPerDay(value),
                zoneOffset = null,
            )

            FLIGHTS_CLIMBED -> FloorsClimbedRecord(
                startTime = Instant.ofEpochMilli(startTime),
                endTime = Instant.ofEpochMilli(endTime),
                floors = value,
                startZoneOffset = null,
                endZoneOffset = null,
            )

            RESPIRATORY_RATE -> RespiratoryRateRecord(
                time = Instant.ofEpochMilli(startTime),
                rate = value,
                zoneOffset = null,
            )
            // AGGREGATE_STEP_COUNT -> StepsRecord()
            BLOOD_PRESSURE_SYSTOLIC -> throw IllegalArgumentException("You must use the [writeBloodPressure] API ")
            BLOOD_PRESSURE_DIASTOLIC -> throw IllegalArgumentException("You must use the [writeBloodPressure] API ")
            WORKOUT -> throw IllegalArgumentException("You must use the [writeWorkoutData] API ")
            NUTRITION -> throw IllegalArgumentException("You must use the [writeMeal] API ")
            else -> throw IllegalArgumentException("The type $type was not supported by the Health plugin or you must use another API ")
        }
        scope.launch {
            try {
                healthConnectClient.insertRecords(listOf(record))
                result.success(true)
            } catch (e: Exception) {
                result.success(false)
            }
        }
    }

    fun writeWorkoutHCData(call: MethodCall, result: Result) {
        val type = call.argument<String>("activityType")!!
        val startTime = Instant.ofEpochMilli(call.argument<Long>("startTime")!!)
        val endTime = Instant.ofEpochMilli(call.argument<Long>("endTime")!!)
        val totalEnergyBurned = call.argument<Int>("totalEnergyBurned")
        val totalDistance = call.argument<Int>("totalDistance")
        val workoutType = workoutTypeMapHealthConnect[type]!!

        scope.launch {
            try {
                val list = mutableListOf<Record>()
                list.add(
                    ExerciseSessionRecord(
                        startTime = startTime,
                        startZoneOffset = null,
                        endTime = endTime,
                        endZoneOffset = null,
                        exerciseType = workoutType,
                        title = type,
                    ),
                )
                if (totalDistance != null) {
                    list.add(
                        DistanceRecord(
                            startTime = startTime,
                            startZoneOffset = null,
                            endTime = endTime,
                            endZoneOffset = null,
                            distance = Length.meters(totalDistance.toDouble()),
                        ),
                    )
                }
                if (totalEnergyBurned != null) {
                    list.add(
                        TotalCaloriesBurnedRecord(
                            startTime = startTime,
                            startZoneOffset = null,
                            endTime = endTime,
                            endZoneOffset = null,
                            energy = Energy.kilocalories(totalEnergyBurned.toDouble()),
                        ),
                    )
                }
                healthConnectClient.insertRecords(
                    list,
                )
                result.success(true)
                Log.i("FLUTTER_HEALTH::SUCCESS", "[Health Connect] Workout was successfully added!")
            } catch (e: Exception) {
                Log.w(
                    "FLUTTER_HEALTH::ERROR",
                    "[Health Connect] There was an error adding the workout",
                )
                Log.w("FLUTTER_HEALTH::ERROR", e.message ?: "unknown error")
                Log.w("FLUTTER_HEALTH::ERROR", e.stackTrace.toString())
                result.success(false)
            }
        }
    }

    fun writeBloodPressureHC(call: MethodCall, result: Result) {
        val systolic = call.argument<Double>("systolic")!!
        val diastolic = call.argument<Double>("diastolic")!!
        val startTime = Instant.ofEpochMilli(call.argument<Long>("startTime")!!)
        val endTime = Instant.ofEpochMilli(call.argument<Long>("endTime")!!)

        scope.launch {
            try {
                healthConnectClient.insertRecords(
                    listOf(
                        BloodPressureRecord(
                            time = startTime,
                            systolic = Pressure.millimetersOfMercury(systolic),
                            diastolic = Pressure.millimetersOfMercury(diastolic),
                            zoneOffset = null,
                        ),
                    ),
                )
                result.success(true)
                Log.i(
                    "FLUTTER_HEALTH::SUCCESS",
                    "[Health Connect] Blood pressure was successfully added!",
                )
            } catch (e: Exception) {
                Log.w(
                    "FLUTTER_HEALTH::ERROR",
                    "[Health Connect] There was an error adding the blood pressure",
                )
                Log.w("FLUTTER_HEALTH::ERROR", e.message ?: "unknown error")
                Log.w("FLUTTER_HEALTH::ERROR", e.stackTrace.toString())
                result.success(false)
            }
        }
    }

    fun deleteHCData(call: MethodCall, result: Result) {
        val type = call.argument<String>("dataTypeKey")!!
        val startTime = Instant.ofEpochMilli(call.argument<Long>("startTime")!!)
        val endTime = Instant.ofEpochMilli(call.argument<Long>("endTime")!!)
        val classType = MapToHCType[type]!!

        scope.launch {
            try {
                healthConnectClient.deleteRecords(
                    recordType = classType,
                    timeRangeFilter = TimeRangeFilter.between(startTime, endTime),
                )
                result.success(true)
            } catch (e: Exception) {
                result.success(false)
            }
        }
    }

    val MapSleepStageToType = hashMapOf<Int, String>(
        1 to SLEEP_AWAKE,
        2 to SLEEP_ASLEEP,
        3 to SLEEP_OUT_OF_BED,
        4 to SLEEP_LIGHT,
        5 to SLEEP_DEEP,
        6 to SLEEP_REM,
    )

    private val MapMealTypeToTypeHC = hashMapOf<String, Int>(
        BREAKFAST to MEAL_TYPE_BREAKFAST,
        LUNCH to MEAL_TYPE_LUNCH,
        DINNER to MEAL_TYPE_DINNER,
        SNACK to MEAL_TYPE_SNACK,
        MEAL_UNKNOWN to MEAL_TYPE_UNKNOWN,
    )

    private val MapTypeToMealTypeHC = hashMapOf<Int, String>(
        MEAL_TYPE_BREAKFAST to BREAKFAST,
        MEAL_TYPE_LUNCH to LUNCH,
        MEAL_TYPE_DINNER to DINNER,
        MEAL_TYPE_SNACK to SNACK,
        MEAL_TYPE_UNKNOWN to MEAL_UNKNOWN,
    )

    private val MapMealTypeToType = hashMapOf<String, Int>(
        BREAKFAST to Field.MEAL_TYPE_BREAKFAST,
        LUNCH to Field.MEAL_TYPE_LUNCH,
        DINNER to Field.MEAL_TYPE_DINNER,
        SNACK to Field.MEAL_TYPE_SNACK,
        MEAL_UNKNOWN to Field.MEAL_TYPE_UNKNOWN,
    )

    val MapToHCType = hashMapOf(
        BODY_FAT_PERCENTAGE to BodyFatRecord::class,
        HEIGHT to HeightRecord::class,
        WEIGHT to WeightRecord::class,
        STEPS to StepsRecord::class,
        AGGREGATE_STEP_COUNT to StepsRecord::class,
        ACTIVE_ENERGY_BURNED to ActiveCaloriesBurnedRecord::class,
        HEART_RATE to HeartRateRecord::class,
        BODY_TEMPERATURE to BodyTemperatureRecord::class,
        BLOOD_PRESSURE_SYSTOLIC to BloodPressureRecord::class,
        BLOOD_PRESSURE_DIASTOLIC to BloodPressureRecord::class,
        BLOOD_OXYGEN to OxygenSaturationRecord::class,
        BLOOD_GLUCOSE to BloodGlucoseRecord::class,
        DISTANCE_DELTA to DistanceRecord::class,
        WATER to HydrationRecord::class,
        SLEEP_ASLEEP to SleepStageRecord::class,
        SLEEP_AWAKE to SleepStageRecord::class,
        SLEEP_LIGHT to SleepStageRecord::class,
        SLEEP_DEEP to SleepStageRecord::class,
        SLEEP_REM to SleepStageRecord::class,
        SLEEP_OUT_OF_BED to SleepStageRecord::class,
        SLEEP_SESSION to SleepSessionRecord::class,
        WORKOUT to ExerciseSessionRecord::class,
        NUTRITION to NutritionRecord::class,
        RESTING_HEART_RATE to RestingHeartRateRecord::class,
        BASAL_ENERGY_BURNED to BasalMetabolicRateRecord::class,
        FLIGHTS_CLIMBED to FloorsClimbedRecord::class,
        RESPIRATORY_RATE to RespiratoryRateRecord::class,
        // MOVE_MINUTES to TODO: Find alternative?
        // TODO: Implement remaining types
        // "ActiveCaloriesBurned" to ActiveCaloriesBurnedRecord::class,
        // "BasalBodyTemperature" to BasalBodyTemperatureRecord::class,
        // "BasalMetabolicRate" to BasalMetabolicRateRecord::class,
        // "BloodGlucose" to BloodGlucoseRecord::class,
        // "BloodPressure" to BloodPressureRecord::class,
        // "BodyFat" to BodyFatRecord::class,
        // "BodyTemperature" to BodyTemperatureRecord::class,
        // "BoneMass" to BoneMassRecord::class,
        // "CervicalMucus" to CervicalMucusRecord::class,
        // "CyclingPedalingCadence" to CyclingPedalingCadenceRecord::class,
        // "Distance" to DistanceRecord::class,
        // "ElevationGained" to ElevationGainedRecord::class,
        // "ExerciseSession" to ExerciseSessionRecord::class,
        // "FloorsClimbed" to FloorsClimbedRecord::class,
        // "HeartRate" to HeartRateRecord::class,
        // "Height" to HeightRecord::class,
        // "Hydration" to HydrationRecord::class,
        // "LeanBodyMass" to LeanBodyMassRecord::class,
        // "MenstruationFlow" to MenstruationFlowRecord::class,
        // "MenstruationPeriod" to MenstruationPeriodRecord::class,
        // "Nutrition" to NutritionRecord::class,
        // "OvulationTest" to OvulationTestRecord::class,
        // "OxygenSaturation" to OxygenSaturationRecord::class,
        // "Power" to PowerRecord::class,
        // "RespiratoryRate" to RespiratoryRateRecord::class,
        // "RestingHeartRate" to RestingHeartRateRecord::class,
        // "SexualActivity" to SexualActivityRecord::class,
        // "SleepSession" to SleepSessionRecord::class,
        // "SleepStage" to SleepStageRecord::class,
        // "Speed" to SpeedRecord::class,
        // "StepsCadence" to StepsCadenceRecord::class,
        // "Steps" to StepsRecord::class,
        // "TotalCaloriesBurned" to TotalCaloriesBurnedRecord::class,
        // "Vo2Max" to Vo2MaxRecord::class,
        // "Weight" to WeightRecord::class,
        // "WheelchairPushes" to WheelchairPushesRecord::class,
    )
}<|MERGE_RESOLUTION|>--- conflicted
+++ resolved
@@ -420,7 +420,7 @@
         return false
     }
 
-<<<<<<< HEAD
+
     private  fun onHealthConnectPermissionCallback(permissionGranted: Set<String>)
     {
         if(permissionGranted.isEmpty()) {
@@ -433,9 +433,7 @@
         }
 
     }
-=======
-
->>>>>>> 125fea5b
+    
     private fun keyToHealthDataType(type: String): DataType {
         return when (type) {
             BODY_FAT_PERCENTAGE -> DataType.TYPE_BODY_FAT_PERCENTAGE
