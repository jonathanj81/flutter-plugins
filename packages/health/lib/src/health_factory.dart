part of health;

/// Main class for the Plugin.
///
/// The plugin supports:
///
///  * handling permissions to access health data using the [hasPermissions],
///    [requestPermissions], [requestAuthorization], [revokePermissions] methods.
///  * reading health data using the [getHealthDataFromTypes] method.
///  * writing health data using the [writeHealthData] method.
///  * accessing total step counts using the [getTotalStepsInInterval] method.
///  * cleaning up dublicate data points via the [removeDuplicates] method.
class HealthFactory {
  static const MethodChannel _channel = MethodChannel('flutter_health');
  String? _deviceId;
  final _deviceInfo = DeviceInfoPlugin();

  static PlatformType _platformType =
      Platform.isAndroid ? PlatformType.ANDROID : PlatformType.IOS;

  /// Check if a given data type is available on the platform
  bool isDataTypeAvailable(HealthDataType dataType) =>
      _platformType == PlatformType.ANDROID
          ? _dataTypeKeysAndroid.contains(dataType)
          : _dataTypeKeysIOS.contains(dataType);

  /// Determines if the data types have been granted with the specified access rights.
  ///
  /// Returns:
  ///
  /// * true - if all of the data types have been granted with the specfied access rights.
  /// * false - if any of the data types has not been granted with the specified access right(s)
  /// * null - if it can not be determined if the data types have been granted with the specified access right(s).
  ///
  /// Parameters:
  ///
  /// * [types]  - List of [HealthDataType] whose permissions are to be checked.
  /// * [permissions] - Optional.
  ///   + If unspecified, this method checks if each HealthDataType in [types] has been granted READ access.
  ///   + If specified, this method checks if each [HealthDataType] in [types] has been granted with the access specified in its
  ///   corresponding entry in this list. The length of this list must be equal to that of [types].
  ///
  ///  Caveat:
  ///
  ///   As Apple HealthKit will not disclose if READ access has been granted for a data type due to privacy concern,
  ///   this method can only return null to represent an undertermined status, if it is called on iOS
  ///   with a READ or READ_WRITE access.
  ///
  ///   On Android, this function returns true or false, depending on whether the specified access right has been granted.
  static Future<bool?> hasPermissions(List<HealthDataType> types,
      {List<HealthDataAccess>? permissions}) async {
    if (permissions != null && permissions.length != types.length)
      throw ArgumentError(
          "The lists of types and permissions must be of same length.");

    final mTypes = List<HealthDataType>.from(types, growable: true);
    final mPermissions = permissions == null
        ? List<int>.filled(types.length, HealthDataAccess.READ.index,
            growable: true)
        : permissions.map((permission) => permission.index).toList();

    /// On Android, if BMI is requested, then also ask for weight and height
    if (_platformType == PlatformType.ANDROID) _handleBMI(mTypes, mPermissions);

    return await _channel.invokeMethod('hasPermissions', {
      "types": mTypes.map((type) => _enumToString(type)).toList(),
      "permissions": mPermissions,
    });
  }

  /// Request permissions.
  ///
  /// If you're using more than one [HealthDataType] it's advised to call
  /// [requestPermissions] with all the data types once. Otherwise iOS HealthKit
  /// will ask to approve every permission one by one in separate screens.
  static Future<bool?> requestPermissions(List<HealthDataType> types) async {
    return await _channel.invokeMethod('requestPermissions', {
      "types": types.map((type) => _enumToString(type)).toList(),
    });
  }

  /// Revoke permissions obtained earlier.
  ///
  /// Not supported on iOS and method does nothing.
  static Future<void> revokePermissions() async {
    return await _channel.invokeMethod('revokePermissions');
  }

  /// Requests permissions to access data types in Apple Health or Google Fit.
  ///
  /// Returns true if successful, false otherwise
  ///
  /// Parameters:
  ///
  /// * [types] - a list of [HealthDataType] which the permissions are requested for.
  /// * [permissions] - Optional.
  ///   + If unspecified, each [HealthDataType] in [types] is requested for READ [HealthDataAccess].
  ///   + If specified, each [HealthDataAccess] in this list is requested for its corresponding indexed
  ///   entry in [types]. In addition, the length of this list must be equal to that of [types].
  Future<bool> requestAuthorization(
    List<HealthDataType> types, {
    List<HealthDataAccess>? permissions,
  }) async {
    if (permissions != null && permissions.length != types.length) {
      throw ArgumentError(
          'The length of [types] must be same as that of [permissions].');
    }

    final mTypes = List<HealthDataType>.from(types, growable: true);
    final mPermissions = permissions == null
        ? List<int>.filled(types.length, HealthDataAccess.READ.index,
            growable: true)
        : permissions.map((permission) => permission.index).toList();

    // on Android, if BMI is requested, then also ask for weight and height
    if (_platformType == PlatformType.ANDROID) _handleBMI(mTypes, mPermissions);

    List<String> keys = mTypes.map((e) => _enumToString(e)).toList();
    final bool? isAuthorized = await _channel.invokeMethod(
        'requestAuthorization', {'types': keys, "permissions": mPermissions});
    return isAuthorized ?? false;
  }

  static void _handleBMI(List<HealthDataType> mTypes, List<int> mPermissions) {
    final index = mTypes.indexOf(HealthDataType.BODY_MASS_INDEX);

    if (index != -1 && _platformType == PlatformType.ANDROID) {
      if (!mTypes.contains(HealthDataType.WEIGHT)) {
        mTypes.add(HealthDataType.WEIGHT);
        mPermissions.add(mPermissions[index]);
      }
      if (!mTypes.contains(HealthDataType.HEIGHT)) {
        mTypes.add(HealthDataType.HEIGHT);
        mPermissions.add(mPermissions[index]);
      }
      mTypes.remove(HealthDataType.BODY_MASS_INDEX);
      mPermissions.removeAt(index);
    }
  }

  /// Calculate the BMI using the last observed height and weight values.
  Future<List<HealthDataPoint>> _computeAndroidBMI(
      DateTime startDate, DateTime endDate) async {
    List<HealthDataPoint> heights =
        await _prepareQuery(startDate, endDate, HealthDataType.HEIGHT);

    if (heights.isEmpty) {
      return [];
    }

    List<HealthDataPoint> weights =
        await _prepareQuery(startDate, endDate, HealthDataType.WEIGHT);

    double h = heights.last.value.toDouble();

    const dataType = HealthDataType.BODY_MASS_INDEX;
    final unit = _dataTypeToUnit[dataType]!;

    final bmiHealthPoints = <HealthDataPoint>[];
    for (var i = 0; i < weights.length; i++) {
      final bmiValue = weights[i].value.toDouble() / (h * h);
      final x = HealthDataPoint(bmiValue, dataType, unit, weights[i].dateFrom,
          weights[i].dateTo, _platformType, _deviceId!, '', '');

      bmiHealthPoints.add(x);
    }
    return bmiHealthPoints;
  }

  /// Saves health data into Apple Health or Google Fit.
  ///
  /// Returns true if successful, false otherwise.
  ///
  /// Parameters:
  /// * [value] - the health data's value in double
  /// * [type] - the value's HealthDataType
  /// * [startTime] - the start time when this [value] is measured.
  ///   + It must be equal to or earlier than [endTime].
  /// * [endTime] - the end time when this [value] is measured.
  ///   + It must be equal to or later than [startTime].
  ///   + Simply set [endTime] equal to [startTime] if the [value] is measured only at a specific point in time.
  ///
  /// Values for Sleep and Headache are ignored and will be automatically assigned the coresponding value.
  Future<bool> writeHealthData(
    double value,
    HealthDataType type,
    DateTime startTime,
    DateTime endTime,
  ) async {
    if (startTime.isAfter(endTime))
      throw ArgumentError("startTime must be equal or earlier than endTime");

    // Align values to type in cases where the type defines the value.
    // E.g. SLEEP_IN_BED should have value 0
    if (type == HealthDataType.SLEEP_ASLEEP ||
        type == HealthDataType.SLEEP_AWAKE ||
        type == HealthDataType.SLEEP_IN_BED ||
        type == HealthDataType.HEADACHE_NOT_PRESENT ||
        type == HealthDataType.HEADACHE_MILD ||
        type == HealthDataType.HEADACHE_MODERATE ||
        type == HealthDataType.HEADACHE_SEVERE ||
        type == HealthDataType.HEADACHE_UNSPECIFIED) {
      value = _alignValue(type).toDouble();
    }
    Map<String, dynamic> args = {
      'value': value,
      'dataTypeKey': _enumToString(type),
      'startTime': startTime.millisecondsSinceEpoch,
      'endTime': endTime.millisecondsSinceEpoch
    };
    bool? success = await _channel.invokeMethod('writeData', args);
    return success ?? false;
  }

  /// Saves audiogram into Apple Health.
  ///
  /// Returns true if successful, false otherwise.
  ///
  /// Parameters:
  /// * [frequencies] - array of frequencies of the test
  /// * [leftEarSensitivities] threshold in decibel for the left ear
  /// * [rightEarSensitivities] threshold in decibel for the left ear
  /// * [startTime] - the start time when the audiogram is measured.
  ///   + It must be equal to or earlier than [endTime].
  /// * [endTime] - the end time when the audiogram is measured.
  ///   + It must be equal to or later than [startTime].
  ///   + Simply set [endTime] equal to [startTime] if the audiogram is measured only at a specific point in time.
  /// * [metadata] - optional map of keys, both HKMetadataKeyExternalUUID and HKMetadataKeyDeviceName are required
  Future<bool> writeAudiogram(
      List<double> frequencies,
      List<double> leftEarSensitivities,
      List<double> rightEarSensitivities,
      DateTime startTime,
      DateTime endTime,
      {Map<String, dynamic>? metadata}) async {
    if (frequencies.isEmpty ||
        leftEarSensitivities.isEmpty ||
        rightEarSensitivities.isEmpty)
      throw ArgumentError(
          "frequencies, leftEarSensitivities and rightEarSensitivities can't be empty");
    if (frequencies.length != leftEarSensitivities.length ||
        rightEarSensitivities.length != leftEarSensitivities.length)
      throw ArgumentError(
          "frequencies, leftEarSensitivities and rightEarSensitivities need to be of the same length");
    if (startTime.isAfter(endTime))
      throw ArgumentError("startTime must be equal or earlier than endTime");
    Map<String, dynamic> args = {
      'frequencies': frequencies,
      'leftEarSensitivities': leftEarSensitivities,
      'rightEarSensitivities': rightEarSensitivities,
      'dataTypeKey': _enumToString(HealthDataType.AUDIOGRAM),
      'startTime': startTime.millisecondsSinceEpoch,
      'endTime': endTime.millisecondsSinceEpoch,
      'metadata': metadata,
    };
    bool? success = await _channel.invokeMethod('writeAudiogram', args);
    return success ?? false;
  }

  /// Fetch a list of health data points based on [types].
  Future<List<HealthDataPoint>> getHealthDataFromTypes(
    DateTime startDate,
    DateTime endDate,
    List<HealthDataType> types,
  ) async {
    List<HealthDataPoint> dataPoints = [];

    for (var type in types) {
      final result = await _prepareQuery(startDate, endDate, type);
      dataPoints.addAll(result);
    }

    const int threshold = 100;
    if (dataPoints.length > threshold) {
      return compute(removeDuplicates, dataPoints);
    }

    return removeDuplicates(dataPoints);
  }

  /// Prepares a query, i.e. checks if the types are available, etc.
  Future<List<HealthDataPoint>> _prepareQuery(
      DateTime startDate, DateTime endDate, HealthDataType dataType) async {
    // Ask for device ID only once
    _deviceId ??= _platformType == PlatformType.ANDROID
        ? (await _deviceInfo.androidInfo).androidId
        : (await _deviceInfo.iosInfo).identifierForVendor;

    // If not implemented on platform, throw an exception
    if (!isDataTypeAvailable(dataType)) {
      throw HealthException(
          dataType, 'Not available on platform $_platformType');
    }

    // If BodyMassIndex is requested on Android, calculate this manually
    if (dataType == HealthDataType.BODY_MASS_INDEX &&
        _platformType == PlatformType.ANDROID) {
      return _computeAndroidBMI(startDate, endDate);
    }
    return await _dataQuery(startDate, endDate, dataType);
  }

  /// The main function for fetching health data
  Future<List<HealthDataPoint>> _dataQuery(
      DateTime startDate, DateTime endDate, HealthDataType dataType) async {
    final args = <String, dynamic>{
      'dataTypeKey': _enumToString(dataType),
      'startDate': startDate.millisecondsSinceEpoch,
      'endDate': endDate.millisecondsSinceEpoch
    };

    final fetchedDataPoints = await _channel.invokeMethod('getData', args);
    if (fetchedDataPoints != null) {
      final mesg = <String, dynamic>{
        "dataType": dataType,
        "dataPoints": fetchedDataPoints,
        "deviceId": _deviceId!,
      };
      const thresHold = 100;
      // If the no. of data points are larger than the threshold,
      // call the compute method to spawn an Isolate to do the parsing in a separate thread.
      if (fetchedDataPoints.length > thresHold) {
        return compute(_parse, mesg);
      }
      return _parse(mesg);
    } else {
      return <HealthDataPoint>[];
    }
  }

  static List<HealthDataPoint> _parse(Map<String, dynamic> message) {
    final dataType = message["dataType"];
    final dataPoints = message["dataPoints"];
    final device = message["deviceId"];
    final unit = _dataTypeToUnit[dataType]!;
    final list = dataPoints.map<HealthDataPoint>((e) {
      final num value = e['value'];
      final DateTime from = DateTime.fromMillisecondsSinceEpoch(e['date_from']);
      final DateTime to = DateTime.fromMillisecondsSinceEpoch(e['date_to']);
      final String sourceId = e["source_id"];
      final String sourceName = e["source_name"];
      return HealthDataPoint(
        value,
        dataType,
        unit,
        from,
        to,
        _platformType,
        device,
        sourceId,
        sourceName,
      );
    }).toList();

    return list;
  }

  /// Given an array of [HealthDataPoint]s, this method will return the array
  /// without any duplicates.
  static List<HealthDataPoint> removeDuplicates(List<HealthDataPoint> points) {
    final unique = <HealthDataPoint>[];

    for (var p in points) {
      var seenBefore = false;
      for (var s in unique) {
        if (s == p) {
          seenBefore = true;
          break;
        }
      }
      if (!seenBefore) {
        unique.add(p);
      }
    }
    return unique;
  }

  /// Get the total numbner of steps within a specific time period.
  /// Returns null if not successful.
  ///
  /// Is a fix according to https://stackoverflow.com/questions/29414386/step-count-retrieved-through-google-fit-api-does-not-match-step-count-displayed/29415091#29415091
  Future<int?> getTotalStepsInInterval(
    DateTime startDate,
    DateTime endDate,
  ) async {
    final args = <String, dynamic>{
      'startDate': startDate.millisecondsSinceEpoch,
      'endDate': endDate.millisecondsSinceEpoch
    };
    final stepsCount = await _channel.invokeMethod<int?>(
      'getTotalStepsInInterval',
      args,
    );
    return stepsCount;
  }

<<<<<<< HEAD
  int _alignValue(HealthDataType type) {
    switch (type) {
      case HealthDataType.SLEEP_IN_BED:
        return 0;
      case HealthDataType.SLEEP_ASLEEP:
        return 1;
      case HealthDataType.SLEEP_AWAKE:
        return 2;
      case HealthDataType.HEADACHE_UNSPECIFIED:
        return 0;
      case HealthDataType.HEADACHE_NOT_PRESENT:
        return 1;
      case HealthDataType.HEADACHE_MILD:
        return 2;
      case HealthDataType.HEADACHE_MODERATE:
        return 3;
      case HealthDataType.HEADACHE_SEVERE:
        return 4;
      default:
        throw HealthException(type,
            "HealthDataType was not aligned correctly - please report bug at https://github.com/cph-cachet/flutter-plugins/issues");
    }
=======
  /// Get the list of string ids of the audiograms stored in Apple Health
  /// Returns null if not successful.
  ///
  Future<List<String>?> getAudiogramsIds() async {
    final audiogramsIds =
        await _channel.invokeMethod<List<Object?>>('getAudiogramsIds');
    return audiogramsIds?.map((id) => id.toString()).toList();
>>>>>>> c82a4d04
  }
}<|MERGE_RESOLUTION|>--- conflicted
+++ resolved
@@ -394,7 +394,15 @@
     return stepsCount;
   }
 
-<<<<<<< HEAD
+  /// Get the list of string ids of the audiograms stored in Apple Health
+  /// Returns null if not successful.
+  ///
+  Future<List<String>?> getAudiogramsIds() async {
+    final audiogramsIds =
+        await _channel.invokeMethod<List<Object?>>('getAudiogramsIds');
+    return audiogramsIds?.map((id) => id.toString()).toList();
+  }
+
   int _alignValue(HealthDataType type) {
     switch (type) {
       case HealthDataType.SLEEP_IN_BED:
@@ -417,14 +425,5 @@
         throw HealthException(type,
             "HealthDataType was not aligned correctly - please report bug at https://github.com/cph-cachet/flutter-plugins/issues");
     }
-=======
-  /// Get the list of string ids of the audiograms stored in Apple Health
-  /// Returns null if not successful.
-  ///
-  Future<List<String>?> getAudiogramsIds() async {
-    final audiogramsIds =
-        await _channel.invokeMethod<List<Object?>>('getAudiogramsIds');
-    return audiogramsIds?.map((id) => id.toString()).toList();
->>>>>>> c82a4d04
   }
 }