--- conflicted
+++ resolved
@@ -597,7 +597,6 @@
     switch (type) {
       case HealthDataType.SLEEP_IN_BED:
         return 0;
-<<<<<<< HEAD
       case HealthDataType.SLEEP_ASLEEP_UNSPECIFIED:
         return 1;
       case HealthDataType.SLEEP_AWAKE:
@@ -607,15 +606,6 @@
       case HealthDataType.SLEEP_ASLEEP_DEEP:
         return 4;
       case HealthDataType.SLEEP_ASLEEP_REM:
-=======
-      case HealthDataType.SLEEP_AWAKE:
-        return 2;
-      case HealthDataType.SLEEP_ASLEEP:
-        return 3;
-      case HealthDataType.SLEEP_DEEP:
-        return 4;
-      case HealthDataType.SLEEP_REM:
->>>>>>> 38519c13
         return 5;
       case HealthDataType.HEADACHE_UNSPECIFIED:
         return 0;
