--- conflicted
+++ resolved
@@ -40,11 +40,7 @@
   }
 
   /// Converts a json object to the [HealthDataPoint]
-<<<<<<< HEAD
-  factory HealthDataPoint.fromJson(json) => HealthDataPoint._(
-=======
   factory HealthDataPoint.fromJson(json) => HealthDataPoint(
->>>>>>> 9ace05b4
       json['value'],
       HealthDataTypeJsonValue.keys.toList()[
           HealthDataTypeJsonValue.values.toList().indexOf(json['data_type'])],
