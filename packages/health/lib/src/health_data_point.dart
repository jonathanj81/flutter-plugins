part of health;

/// A [HealthDataPoint] object corresponds to a data point capture from
/// GoogleFit or Apple HealthKit with a [HealthValue] as value.
class HealthDataPoint {
  HealthValue _value;
  HealthDataType _type;
  HealthDataUnit _unit;
  DateTime _dateFrom;
  DateTime _dateTo;
  PlatformType _platform;
  String _deviceId;
  String _sourceId;
  String _sourceName;

  HealthDataPoint(
      this._value,
      this._type,
      this._unit,
      this._dateFrom,
      this._dateTo,
      this._platform,
      this._deviceId,
      this._sourceId,
      this._sourceName) {
    // set the value to minutes rather than the category
    // returned by the native API
    if (type == HealthDataType.MINDFULNESS ||
        type == HealthDataType.HEADACHE_UNSPECIFIED ||
        type == HealthDataType.HEADACHE_NOT_PRESENT ||
        type == HealthDataType.HEADACHE_MILD ||
        type == HealthDataType.HEADACHE_MODERATE ||
        type == HealthDataType.HEADACHE_SEVERE ||
        type == HealthDataType.SLEEP_IN_BED ||
<<<<<<< HEAD
        type == HealthDataType.SLEEP_ASLEEP_UNSPECIFIED ||
        type == HealthDataType.SLEEP_ASLEEP_CORE ||
        type == HealthDataType.SLEEP_ASLEEP_DEEP ||
        type == HealthDataType.SLEEP_ASLEEP_REM ||
        type == HealthDataType.SLEEP_AWAKE) {
=======
        type == HealthDataType.SLEEP_ASLEEP ||
        type == HealthDataType.SLEEP_AWAKE ||
        type == HealthDataType.SLEEP_DEEP ||
        type == HealthDataType.SLEEP_LIGHT ||
        type == HealthDataType.SLEEP_REM ||
        type == HealthDataType.SLEEP_OUT_OF_BED) {
>>>>>>> 38519c13
      this._value = _convertMinutes();
    }
  }

  /// Converts dateTo - dateFrom to minutes.
  NumericHealthValue _convertMinutes() {
    int ms = dateTo.millisecondsSinceEpoch - dateFrom.millisecondsSinceEpoch;
    return NumericHealthValue(ms / (1000 * 60));
  }

  /// Converts a json object to the [HealthDataPoint]
  factory HealthDataPoint.fromJson(json) {
    HealthValue healthValue;
    if (json['data_type'] == 'AUDIOGRAM') {
      healthValue = AudiogramHealthValue.fromJson(json['value']);
    } else if (json['data_type'] == 'WORKOUT') {
      healthValue = WorkoutHealthValue.fromJson(json['value']);
    } else {
      healthValue = NumericHealthValue.fromJson(json['value']);
    }

    return HealthDataPoint(
        healthValue,
        HealthDataType.values
            .firstWhere((element) => element.name == json['data_type']),
        HealthDataUnit.values
            .firstWhere((element) => element.name == json['unit']),
        DateTime.parse(json['date_from']),
        DateTime.parse(json['date_to']),
        PlatformTypeJsonValue.keys.toList()[PlatformTypeJsonValue.values
            .toList()
            .indexOf(json['platform_type'])],
        json['device_id'],
        json['source_id'],
        json['source_name']);
  }

  /// Converts the [HealthDataPoint] to a json object
  Map<String, dynamic> toJson() => {
        'value': value.toJson(),
        'data_type': type.name,
        'unit': unit.name,
        'date_from': dateFrom.toIso8601String(),
        'date_to': dateTo.toIso8601String(),
        'platform_type': PlatformTypeJsonValue[platform],
        'device_id': deviceId,
        'source_id': sourceId,
        'source_name': sourceName
      };

  @override
  String toString() => """${this.runtimeType} -
    value: ${value.toString()},
    unit: ${unit.name},
    dateFrom: $dateFrom,
    dateTo: $dateTo,
    dataType: ${type.name},
    platform: $platform,
    deviceId: $deviceId,
    sourceId: $sourceId,
    sourceName: $sourceName""";

  /// The quantity value of the data point
  HealthValue get value => _value;

  /// The start of the time interval
  DateTime get dateFrom => _dateFrom;

  /// The end of the time interval
  DateTime get dateTo => _dateTo;

  /// The type of the data point
  HealthDataType get type => _type;

  /// The unit of the data point
  HealthDataUnit get unit => _unit;

  /// The software platform of the data point
  PlatformType get platform => _platform;

  /// The data point type as a string
  String get typeString => _type.name;

  /// The data point unit as a string
  String get unitString => _unit.name;

  /// The id of the device from which the data point was fetched.
  String get deviceId => _deviceId;

  /// The id of the source from which the data point was fetched.
  String get sourceId => _sourceId;

  /// The name of the source from which the data point was fetched.
  String get sourceName => _sourceName;

  @override
  bool operator ==(Object o) {
    return o is HealthDataPoint &&
        this.value == o.value &&
        this.unit == o.unit &&
        this.dateFrom == o.dateFrom &&
        this.dateTo == o.dateTo &&
        this.type == o.type &&
        this.platform == o.platform &&
        this.deviceId == o.deviceId &&
        this.sourceId == o.sourceId &&
        this.sourceName == o.sourceName;
  }

  @override
  int get hashCode => Object.hash(value, unit, dateFrom, dateTo, type, platform,
      deviceId, sourceId, sourceName);
}<|MERGE_RESOLUTION|>--- conflicted
+++ resolved
@@ -32,20 +32,11 @@
         type == HealthDataType.HEADACHE_MODERATE ||
         type == HealthDataType.HEADACHE_SEVERE ||
         type == HealthDataType.SLEEP_IN_BED ||
-<<<<<<< HEAD
         type == HealthDataType.SLEEP_ASLEEP_UNSPECIFIED ||
         type == HealthDataType.SLEEP_ASLEEP_CORE ||
         type == HealthDataType.SLEEP_ASLEEP_DEEP ||
         type == HealthDataType.SLEEP_ASLEEP_REM ||
         type == HealthDataType.SLEEP_AWAKE) {
-=======
-        type == HealthDataType.SLEEP_ASLEEP ||
-        type == HealthDataType.SLEEP_AWAKE ||
-        type == HealthDataType.SLEEP_DEEP ||
-        type == HealthDataType.SLEEP_LIGHT ||
-        type == HealthDataType.SLEEP_REM ||
-        type == HealthDataType.SLEEP_OUT_OF_BED) {
->>>>>>> 38519c13
       this._value = _convertMinutes();
     }
   }
