--- conflicted
+++ resolved
@@ -10,13 +10,8 @@
 dependencies:
   flutter:
     sdk: flutter
-<<<<<<< HEAD
-  intl: ^0.17.0
-  device_info_plus: ^8.0.0
-=======
   intl: ^0.18.0
   device_info_plus: ^9.0.0
->>>>>>> 502563a0
 
 dev_dependencies:
   flutter_test:
